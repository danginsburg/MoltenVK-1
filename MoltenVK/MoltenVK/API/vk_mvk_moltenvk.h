/*
 * vk_mvk_moltenvk.h
 *
 * Copyright (c) 2015-2021 The Brenwill Workshop Ltd. (http://www.brenwill.com)
 *
 * Licensed under the Apache License, Version 2.0 (the "License");
 * you may not use this file except in compliance with the License.
 * You may obtain a copy of the License at
 * 
 *     http://www.apache.org/licenses/LICENSE-2.0
 * 
 * Unless required by applicable law or agreed to in writing, software
 * distributed under the License is distributed on an "AS IS" BASIS,
 * WITHOUT WARRANTIES OR CONDITIONS OF ANY KIND, either express or implied.
 * See the License for the specific language governing permissions and
 * limitations under the License.
 */


/** Vulkan extension VK_MVK_moltenvk. */

#ifndef __vk_mvk_moltenvk_h_
#define __vk_mvk_moltenvk_h_ 1

#ifdef __cplusplus
extern "C" {
#endif	//  __cplusplus
	
#include "mvk_vulkan.h"

#ifdef __OBJC__
#import <Metal/Metal.h>
#import <IOSurface/IOSurfaceRef.h>
#else
typedef unsigned long MTLLanguageVersion;
#endif


/**
 * The version number of MoltenVK is a single integer value, derived from the Major, Minor,
 * and Patch version values, where each of the Major, Minor, and Patch components is allocated
 * two decimal digits, in the format MjMnPt. This creates a version number that is both human
 * readable and allows efficient computational comparisons to a single integer number.
 *
 * The following examples illustrate how the MoltenVK version number is built from its components:
 *   - 002000    (version 0.20.0)
 *   - 010000    (version 1.0.0)
 *   - 030104    (version 3.1.4)
 *   - 401215    (version 4.12.15)
 */
#define MVK_VERSION_MAJOR   1
#define MVK_VERSION_MINOR   1
#define MVK_VERSION_PATCH   3

#define MVK_MAKE_VERSION(major, minor, patch)    (((major) * 10000) + ((minor) * 100) + (patch))
#define MVK_VERSION     MVK_MAKE_VERSION(MVK_VERSION_MAJOR, MVK_VERSION_MINOR, MVK_VERSION_PATCH)

#define VK_MVK_MOLTENVK_SPEC_VERSION            31
#define VK_MVK_MOLTENVK_EXTENSION_NAME          "VK_MVK_moltenvk"

/** Identifies the level of logging MoltenVK should be limited to outputting. */
typedef enum MVKConfigLogLevel {
	MVK_CONFIG_LOG_LEVEL_NONE     = 0,	/**< No logging. */
	MVK_CONFIG_LOG_LEVEL_ERROR    = 1,	/**< Log errors only. */
	MVK_CONFIG_LOG_LEVEL_INFO     = 2,	/**< Log errors and informational messages. */
	MVK_CONFIG_LOG_LEVEL_MAX_ENUM = 0x7FFFFFFF
} MVKConfigLogLevel;

/** Identifies the level of Vulkan call trace logging MoltenVK should perform. */
typedef enum MVKConfigTraceVulkanCalls {
	MVK_CONFIG_TRACE_VULKAN_CALLS_NONE       = 0,	/**< No Vulkan call logging. */
	MVK_CONFIG_TRACE_VULKAN_CALLS_ENTER      = 1,	/**< Log the name of each Vulkan call when the call is entered. */
	MVK_CONFIG_TRACE_VULKAN_CALLS_ENTER_EXIT = 2,	/**< Log the name of each Vulkan call when the call is entered and exited. This effectively brackets any other logging activity within the scope of the Vulkan call. */
	MVK_CONFIG_TRACE_VULKAN_CALLS_DURATION   = 3,	/**< Same as MVK_CONFIG_TRACE_VULKAN_CALLS_ENTER_EXIT, plus logs the time spent inside the Vulkan function. */
	MVK_CONFIG_TRACE_VULKAN_CALLS_MAX_ENUM   = 0x7FFFFFFF
} MVKConfigTraceVulkanCalls;

/** Identifies the scope for Metal to run an automatic GPU capture for diagnostic debugging purposes. */
typedef enum MVKConfigAutoGPUCaptureScope {
	MVK_CONFIG_AUTO_GPU_CAPTURE_SCOPE_NONE     = 0,	/**< No automatic GPU capture. */
	MVK_CONFIG_AUTO_GPU_CAPTURE_SCOPE_DEVICE   = 1,	/**< Automatically capture all GPU activity during the lifetime of a VkDevice. */
	MVK_CONFIG_AUTO_GPU_CAPTURE_SCOPE_FRAME    = 2,	/**< Automatically capture all GPU activity during the rendering and presentation of the first frame. */
	MVK_CONFIG_AUTO_GPU_CAPTURE_SCOPE_MAX_ENUM = 0x7FFFFFFF
} MVKConfigAutoGPUCaptureScope;

/** Identifies extensions to advertise as part of MoltenVK configuration. */
typedef enum MVKConfigAdvertiseExtensionBits {
	MVK_CONFIG_ADVERTISE_EXTENSIONS_ALL         = 0x00000001,	/**< All supported extensions. */
	MVK_CONFIG_ADVERTISE_EXTENSIONS_MOLTENVK    = 0x00000002,	/**< This VK_MVK_moltenvk extension. */
	MVK_CONFIG_ADVERTISE_EXTENSIONS_WSI         = 0x00000004,	/**< WSI extensions supported on the platform. */
	MVK_CONFIG_ADVERTISE_EXTENSIONS_PORTABILITY = 0x00000008,	/**< Vulkan Portability Subset extensions. */
	MVK_CONFIG_ADVERTISE_EXTENSIONS_MAX_ENUM    = 0x7FFFFFFF
} MVKConfigAdvertiseExtensionBits;
typedef VkFlags MVKConfigAdvertiseExtensions;

/**
 * MoltenVK configuration settings.
 *
 * To be active, some configuration settings must be set before a VkDevice is created.
 * See the description of the individual configuration structure members for more information.
 *
 * There are three mechanisms for setting the values of the MoltenVK configuration parameters:
 *   - Runtime API via the vkGetMoltenVKConfigurationMVK()/vkSetMoltenVKConfigurationMVK() functions.
 *   - Application runtime environment variables.
 *   - Build settings at MoltenVK build time.
 *
 * To change the MoltenVK configuration settings at runtime using a programmatic API,
 * use the vkGetMoltenVKConfigurationMVK() and vkSetMoltenVKConfigurationMVK() functions
 * to retrieve, modify, and set a copy of the MVKConfiguration structure. To be active,
 * some configuration settings must be set before a VkInstance or VkDevice is created.
 * See the description of each member for more information.
 *
 * The initial value of each of the configuration settings can established at runtime
 * by a corresponding environment variable, or if the environment variable is not set,
 * by a corresponding build setting at the time MoltenVK is compiled. The environment
 * variable and build setting for each configuration parameter share the same name.
 *
 * For example, the initial value of the shaderConversionFlipVertexY configuration setting
 * is set by the MVK_CONFIG_SHADER_CONVERSION_FLIP_VERTEX_Y at runtime, or by the
 * MVK_CONFIG_SHADER_CONVERSION_FLIP_VERTEX_Y build setting when MoltenVK is compiled.
 *
 * This structure may be extended as new features are added to MoltenVK. If you are linking to
 * an implementation of MoltenVK that was compiled from a different VK_MVK_MOLTENVK_SPEC_VERSION
 * than your app was, the size of this structure in your app may be larger or smaller than the
 * struct in MoltenVK. See the description of the vkGetMoltenVKConfigurationMVK() and
 * vkSetMoltenVKConfigurationMVK() functions for information about how to handle this.
 *
 * TO SUPPORT DYNAMIC LINKING TO THIS STRUCTURE AS DESCRIBED ABOVE, THIS STRUCTURE SHOULD NOT
 * BE CHANGED EXCEPT TO ADD ADDITIONAL MEMBERS ON THE END. EXISTING MEMBERS, AND THEIR ORDER,
 * SHOULD NOT BE CHANGED.
 */
typedef struct {

	/**
	 * If enabled, debugging capabilities will be enabled, including logging
	 * shader code during runtime shader conversion.
	 *
	 * The value of this parameter may be changed at any time during application runtime,
	 * and the changed value will immediately effect subsequent MoltenVK behaviour.
	 *
	 * The initial value or this parameter is set by the
	 * MVK_DEBUG
	 * runtime environment variable or MoltenVK compile-time build setting.
	 * If neither is set, the value of this parameter is false if MoltenVK was
	 * built in Release mode, and true if MoltenVK was built in Debug mode.
	 */
    VkBool32 debugMode;

	/**
	 * If enabled, MSL vertex shader code created during runtime shader conversion will
	 * flip the Y-axis of each vertex, as the Vulkan Y-axis is the inverse of OpenGL.
	 *
	 * An alternate way to reverse the Y-axis is to employ a negative Y-axis value on
	 * the viewport, in which case this parameter can be disabled.
	 *
	 * The value of this parameter may be changed at any time during application runtime,
	 * and the changed value will immediately effect subsequent MoltenVK behaviour.
	 * Specifically, this parameter can be enabled when compiling some pipelines,
	 * and disabled when compiling others. Existing pipelines are not automatically
	 * re-compiled when this parameter is changed.
	 *
	 * The initial value or this parameter is set by the
	 * MVK_CONFIG_SHADER_CONVERSION_FLIP_VERTEX_Y
	 * runtime environment variable or MoltenVK compile-time build setting.
	 * If neither is set, the value of this parameter defaults to true.
	 */
    VkBool32 shaderConversionFlipVertexY;

	/**
	 * If enabled, queue command submissions (vkQueueSubmit() & vkQueuePresentKHR()) will be
	 * processed on the thread that called the submission function. If disabled, processing
	 * will be dispatched to a GCD dispatch_queue whose priority is determined by
	 * VkDeviceQueueCreateInfo::pQueuePriorities during vkCreateDevice().
	 *
	 * The value of this parameter must be changed before creating a VkDevice,
	 * for the change to take effect.
	 *
	 * The initial value or this parameter is set by the
	 * MVK_CONFIG_SYNCHRONOUS_QUEUE_SUBMITS
	 * runtime environment variable or MoltenVK compile-time build setting.
	 * If neither is set, the value of this parameter defaults to true for macOS 10.14
	 * and above or iOS 12 and above, and false otherwise. The reason for this distinction
	 * is that this feature should be disabled when emulation is required to support VkEvents
	 * because native support for events (MTLEvent) is not available.
	 */
	VkBool32 synchronousQueueSubmits;

	/**
	 * If enabled, where possible, a Metal command buffer will be created and filled when each
	 * Vulkan command buffer is filled. For applications that parallelize the filling of Vulkan
	 * commmand buffers across multiple threads, this allows the Metal command buffers to also
	 * be filled on the same parallel thread. Because each command buffer is filled separately,
	 * this requires that each Vulkan command buffer requires a dedicated Metal command buffer.
	 *
	 * If disabled, a single Metal command buffer will be created and filled when the Vulkan
	 * command buffers are submitted to the Vulkan queue. This allows a single Metal command
	 * buffer to be used for all of the Vulkan command buffers in a queue submission. The
	 * Metal command buffer is filled on the thread that processes the command queue submission.
	 *
	 * Depending on the nature of your application, you may find performance is improved by filling
	 * the Metal command buffers on parallel threads, or you may find that performance is improved by
	 * consolidating all Vulkan command buffers onto a single Metal command buffer during queue submission.
	 *
	 * Prefilling of a Metal command buffer will not occur during the filling of secondary command
	 * buffers (VK_COMMAND_BUFFER_LEVEL_SECONDARY), or for primary command buffers that are intended
	 * to be submitted to multiple queues concurrently (VK_COMMAND_BUFFER_USAGE_SIMULTANEOUS_USE_BIT).
	 *
	 * When enabling this feature, be aware that one Metal command buffer is required for each Vulkan
	 * command buffer. Depending on the number of command buffers that you use, you may also need to
	 * change the value of the maxActiveMetalCommandBuffersPerQueue setting.
	 *
	 * If this feature is enabled, be aware that if you have recorded commands to a Vulkan command buffer,
	 * and then choose to reset that command buffer instead of submitting it, the corresponding prefilled
	 * Metal command buffer will still be submitted. This is because Metal command buffers do not support
	 * the concept of being reset after being filled. Depending on when and how often you do this,
	 * it may cause unexpected visual artifacts and unnecessary GPU load.
	 *
	 * This feature is incompatible with updating descriptors after binding. If any of the
	 * *UpdateAfterBind feature flags of VkPhysicalDeviceDescriptorIndexingFeaturesEXT or
	 * VkPhysicalDeviceInlineUniformBlockFeaturesEXT have been enabled, the value of this
	 * setting will be ignored and treated as if it is false.
	 *
	 * The value of this parameter may be changed at any time during application runtime,
	 * and the changed value will immediately effect subsequent MoltenVK behaviour.
	 * Specifically, this parameter can be enabled when filling some command buffers,
	 * and disabled when filling others.
	 *
	 * The initial value or this parameter is set by the
	 * MVK_CONFIG_PREFILL_METAL_COMMAND_BUFFERS
	 * runtime environment variable or MoltenVK compile-time build setting.
	 * If neither is set, the value of this parameter defaults to false.
	 */
	VkBool32 prefillMetalCommandBuffers;

	/**
	 * The maximum number of Metal command buffers that can be concurrently active per Vulkan queue.
	 * The number of active Metal command buffers required depends on the prefillMetalCommandBuffers
	 * setting. If prefillMetalCommandBuffers is enabled, one Metal command buffer is required per
	 * Vulkan command buffer. If prefillMetalCommandBuffers is disabled, one Metal command buffer
	 * is required per command buffer queue submission, which may be significantly less than the
	 * number of Vulkan command buffers.
	 *
	 * The value of this parameter must be changed before creating a VkDevice,
	 * for the change to take effect.
	 *
	 * The initial value or this parameter is set by the
	 * MVK_CONFIG_MAX_ACTIVE_METAL_COMMAND_BUFFERS_PER_QUEUE
	 * runtime environment variable or MoltenVK compile-time build setting.
	 * If neither is set, the value of this parameter defaults to 64.
	 */
	uint32_t maxActiveMetalCommandBuffersPerQueue;

	/**
	 * Metal allows only 8192 occlusion queries per MTLBuffer. If enabled, MoltenVK
	 * allocates a MTLBuffer for each query pool, allowing each query pool to support
	 * 8192 queries, which may slow performance or cause unexpected behaviour if the query
	 * pool is not established prior to a Metal renderpass, or if the query pool is changed
	 * within a renderpass. If disabled, one MTLBuffer will be shared by all query pools,
	 * which improves performance, but limits the total device queries to 8192.
	 *
	 * The value of this parameter may be changed at any time during application runtime,
	 * and the changed value will immediately effect subsequent MoltenVK behaviour.
	 * Specifically, this parameter can be enabled when creating some query pools,
	 * and disabled when creating others.
	 *
	 * The initial value or this parameter is set by the
	 * MVK_CONFIG_SUPPORT_LARGE_QUERY_POOLS
	 * runtime environment variable or MoltenVK compile-time build setting.
	 * If neither is set, the value of this parameter defaults to true.
	 */
	VkBool32 supportLargeQueryPools;

	/** Obsolete, ignored, and deprecated. All surface presentations are performed with a command buffer. */
	VkBool32 presentWithCommandBuffer;

	/**
	 * If enabled, swapchain images will use simple Nearest sampling when magnifying the
	 * swapchain image to fit a physical display surface. If disabled, swapchain images will
	 * use Linear sampling when magnifying the swapchain image to fit a physical display surface.
	 * Enabling this setting avoids smearing effects when swapchain images are simple interger
	 * multiples of display pixels (eg- macOS Retina, and typical of graphics apps and games),
	 * but may cause aliasing effects when using non-integer display scaling.
	 *
	 * The value of this parameter may be changed before creating a VkSwapchain,
	 * for the change to take effect.
	 *
	 * The initial value or this parameter is set by the
	 * MVK_CONFIG_SWAPCHAIN_MAG_FILTER_USE_NEAREST
	 * runtime environment variable or MoltenVK compile-time build setting.
	 * If neither is set, the value of this parameter defaults to true.
	 */
	VkBool32 swapchainMagFilterUseNearest;

	/**
	 * The maximum amount of time, in nanoseconds, to wait for a Metal library, function, or
	 * pipeline state object to be compiled and created by the Metal compiler. An internal error
	 * within the Metal compiler can stall the thread for up to 30 seconds. Setting this value
	 * limits that delay to a specified amount of time, allowing shader compilations to fail fast.
	 *
	 * The value of this parameter may be changed at any time during application runtime,
	 * and the changed value will immediately effect subsequent MoltenVK behaviour.
	 *
	 * The initial value or this parameter is set by the
	 * MVK_CONFIG_METAL_COMPILE_TIMEOUT
	 * runtime environment variable or MoltenVK compile-time build setting.
	 * If neither is set, the value of this parameter defaults to infinite.
	 */
	uint64_t metalCompileTimeout;

	/**
	 * If enabled, performance statistics, as defined by the MVKPerformanceStatistics structure,
	 * are collected, and can be retrieved via the vkGetPerformanceStatisticsMVK() function.
	 *
	 * You can also use the performanceLoggingFrameCount or logActivityPerformanceInline
	 * parameters to automatically log the performance statistics collected by this parameter.
	 *
	 * The value of this parameter must be changed before creating a VkDevice,
	 * for the change to take effect.
	 *
	 * The initial value or this parameter is set by the
	 * MVK_CONFIG_PERFORMANCE_TRACKING
	 * runtime environment variable or MoltenVK compile-time build setting.
	 * If neither is set, the value of this parameter defaults to false.
	 */
	VkBool32 performanceTracking;

	/**
	 * If non-zero, performance statistics, frame-based statistics will be logged, on a
	 * repeating cycle, once per this many frames. The performanceTracking parameter must
	 * also be enabled. If this parameter is zero, or the performanceTracking parameter
	 * is disabled, no frame-based performance statistics will be logged.
	 *
	 * The value of this parameter may be changed at any time during application runtime,
	 * and the changed value will immediately effect subsequent MoltenVK behaviour.
	 *
	 * The initial value or this parameter is set by the
	 * MVK_CONFIG_PERFORMANCE_LOGGING_FRAME_COUNT
	 * runtime environment variable or MoltenVK compile-time build setting.
	 * If neither is set, the value of this parameter defaults to zero.
	 */
	uint32_t performanceLoggingFrameCount;

	/**
	 * If enabled, a MoltenVK logo watermark will be rendered on top of the scene.
	 * This can be enabled for publicity during demos.
	 *
	 * The value of this parameter may be changed at any time during application runtime,
	 * and the changed value will immediately effect subsequent MoltenVK behaviour.
	 *
	 * The initial value or this parameter is set by the
	 * MVK_CONFIG_DISPLAY_WATERMARK
	 * runtime environment variable or MoltenVK compile-time build setting.
	 * If neither is set, the value of this parameter defaults to false.
	 */
	VkBool32 displayWatermark;

	/**
	 * Metal does not distinguish functionality between queues, which would normally mean only
	 * a single general-purpose queue family with multiple queues is needed. However, Vulkan
	 * associates command buffers with a queue family, whereas Metal associates command buffers
	 * with a specific Metal queue. In order to allow a Metal command buffer to be prefilled
	 * before is is formally submitted to a Vulkan queue, each Vulkan queue family can support
	 * only a single Metal queue. As a result, in order to provide parallel queue operations,
	 * MoltenVK provides multiple queue families, each with a single queue.
	 *
	 * If this parameter is disabled, all queue families will be advertised as having general-purpose
	 * graphics + compute + transfer functionality, which is how the actual Metal queues behave.
	 *
	 * If this parameter is enabled, one queue family will be advertised as having general-purpose
	 * graphics + compute + transfer functionality, and the remaining queue families will be advertised
	 * as having specialized graphics OR compute OR transfer functionality, to make it easier for some
	 * apps to select a queue family with the appropriate requirements.
	 *
	 * The value of this parameter must be changed before creating a VkDevice, and before
	 * querying a VkPhysicalDevice for queue family properties, for the change to take effect.
	 *
	 * The initial value or this parameter is set by the
	 * MVK_CONFIG_SPECIALIZED_QUEUE_FAMILIES
	 * runtime environment variable or MoltenVK compile-time build setting.
	 * If neither is set, the value of this parameter defaults to false.
	 */
	VkBool32 specializedQueueFamilies;

	/**
	 * If enabled, when the app creates a VkDevice from a VkPhysicalDevice (GPU) that is neither
	 * headless nor low-power, and is different than the GPU used by the windowing system, the
	 * windowing system will be forced to switch to use the GPU selected by the Vulkan app.
	 * When the Vulkan app is ended, the windowing system will automatically switch back to
	 * using the previous GPU, depending on the usage requirements of other running apps.
	 *
	 * If disabled, the Vulkan app will render using its selected GPU, and if the windowing
	 * system uses a different GPU, the windowing system compositor will automatically copy
	 * framebuffer content from the app GPU to the windowing system GPU.
	 *
	 * The value of this parmeter has no effect on systems with a single GPU, or when the
	 * Vulkan app creates a VkDevice from a low-power or headless VkPhysicalDevice (GPU).
	 *
	 * Switching the windowing system GPU to match the Vulkan app GPU maximizes app performance,
	 * because it avoids the windowing system compositor from having to copy framebuffer content
	 * between GPUs on each rendered frame. However, doing so forces the entire system to
	 * potentially switch to using a GPU that may consume more power while the app is running.
	 *
	 * Some Vulkan apps may want to render using a high-power GPU, but leave it up to the
	 * system window compositor to determine how best to blend content with the windowing
	 * system, and as a result, may want to disable this parameter.
	 *
	 * The value of this parameter must be changed before creating a VkDevice,
	 * for the change to take effect.
	 *
	 * The initial value or this parameter is set by the
	 * MVK_CONFIG_SWITCH_SYSTEM_GPU
	 * runtime environment variable or MoltenVK compile-time build setting.
	 * If neither is set, the value of this parameter defaults to true.
	 */
	VkBool32 switchSystemGPU;

	/**
	 * Older versions of Metal do not natively support per-texture swizzling. When running on
	 * such a system, and this parameter is enabled, arbitrary VkImageView component swizzles
	 * are supported, as defined in VkImageViewCreateInfo::components when creating a VkImageView.
	 *
	 * If disabled, and native Metal per-texture swizzling is not available on the platform,
	 * a very limited set of VkImageView component swizzles are supported via format substitutions.
	 *
	 * If Metal supports native per-texture swizzling, this parameter is ignored.

	 * When running on an older version of Metal that does not support native per-texture
	 * swizzling, if this parameter is enabled, both when a VkImageView is created, and
	 * when any pipeline that uses that VkImageView is compiled, VkImageView swizzling is
	 * automatically performed in the converted Metal shader code during all texture sampling
	 * and reading operations, regardless of whether a swizzle is required for the VkImageView
	 * associated with the Metal texture. This may result in reduced performance.
	 *
	 * The value of this parameter may be changed at any time during application runtime,
	 * and the changed value will immediately effect subsequent MoltenVK behaviour.
	 * Specifically, this parameter can be enabled when creating VkImageViews that need it,
	 * and compiling pipelines that use those VkImageViews, and can be disabled when creating
	 * VkImageViews that don't need it, and compiling pipelines that use those VkImageViews.
	 *
	 * Existing pipelines are not automatically re-compiled when this parameter is changed.
	 *
	 * An error is logged and returned during VkImageView creation if that VkImageView
	 * requires full image view swizzling and this feature is not enabled. An error is
	 * also logged when a pipeline that was not compiled with full image view swizzling
	 * is presented with a VkImageView that is expecting it.
	 *
	 * An error is also retuned and logged when a VkPhysicalDeviceImageFormatInfo2KHR is passed
	 * in a call to vkGetPhysicalDeviceImageFormatProperties2KHR() to query for an VkImageView
	 * format that will require full swizzling to be enabled, and this feature is not enabled.
	 *
	 * If this parameter is disabled, and native Metal per-texture swizzling is not available
	 * on the platform, the following limited set of VkImageView swizzles are supported by
	 * MoltenVK, via automatic format substitution:
	 *
	 * Texture format			       Swizzle
	 * --------------                  -------
	 * VK_FORMAT_R8_UNORM              ZERO, ANY, ANY, RED
	 * VK_FORMAT_A8_UNORM              ALPHA, ANY, ANY, ZERO
	 * VK_FORMAT_R8G8B8A8_UNORM        BLUE, GREEN, RED, ALPHA
	 * VK_FORMAT_R8G8B8A8_SRGB         BLUE, GREEN, RED, ALPHA
	 * VK_FORMAT_B8G8R8A8_UNORM        BLUE, GREEN, RED, ALPHA
	 * VK_FORMAT_B8G8R8A8_SRGB         BLUE, GREEN, RED, ALPHA
	 * VK_FORMAT_D32_SFLOAT_S8_UINT    RED, ANY, ANY, ANY (stencil only)
	 * VK_FORMAT_D24_UNORM_S8_UINT     RED, ANY, ANY, ANY (stencil only)
	 *
	 * The initial value or this parameter is set by the
	 * MVK_CONFIG_FULL_IMAGE_VIEW_SWIZZLE
	 * runtime environment variable or MoltenVK compile-time build setting.
	 * If neither is set, the value of this parameter defaults to false.
	 */
	VkBool32 fullImageViewSwizzle;

	/**
	 * The index of the queue family whose presentation submissions will
	 * be used as the default GPU Capture Scope during debugging in Xcode.
	 *
	 * The value of this parameter must be changed before creating a VkDevice,
	 * for the change to take effect.
	 *
	 * The initial value or this parameter is set by the
	 * MVK_CONFIG_DEFAULT_GPU_CAPTURE_SCOPE_QUEUE_FAMILY_INDEX
	 * runtime environment variable or MoltenVK compile-time build setting.
	 * If neither is set, the value of this parameter defaults to zero (the first queue family).
	 */
	uint32_t defaultGPUCaptureScopeQueueFamilyIndex;

	/**
	 * The index of the queue, within the queue family identified by the
	 * defaultGPUCaptureScopeQueueFamilyIndex parameter, whose presentation submissions
	 * will be used as the default GPU Capture Scope during debugging in Xcode.
	 *
	 * The value of this parameter must be changed before creating a VkDevice,
	 * for the change to take effect.
	 *
	 * The initial value or this parameter is set by the
	 * MVK_CONFIG_DEFAULT_GPU_CAPTURE_SCOPE_QUEUE_INDEX
	 * runtime environment variable or MoltenVK compile-time build setting.
	 * If neither is set, the value of this parameter defaults to zero (the first queue).
	 */
	uint32_t defaultGPUCaptureScopeQueueIndex;

	/**
	 * Corresponds to the fastMathEnabled property of MTLCompileOptions.
	 * Setting it may cause the Metal Compiler to optimize floating point operations
	 * in ways that may violate the IEEE 754 standard.
	 *
	 * Must be changed before creating a VkDevice, for the change to take effect.
	 *
	 * The initial value or this parameter is set by the
	 * MVK_CONFIG_FAST_MATH_ENABLED
	 * runtime environment variable or MoltenVK compile-time build setting.
	 * If neither is set, the value of this parameter defaults to true.
	 */
	VkBool32 fastMathEnabled;

	/**
	 * Controls the level of logging performned by MoltenVK.
	 *
	 * The value of this parameter may be changed at any time during application runtime,
	 * and the changed value will immediately effect subsequent MoltenVK behaviour.
	 *
	 * The initial value or this parameter is set by the
	 * MVK_CONFIG_LOG_LEVEL
	 * runtime environment variable or MoltenVK compile-time build setting.
	 * If neither is set, errors and informational messages are logged.
	 */
	MVKConfigLogLevel logLevel;

	/**
	 * Causes MoltenVK to log the name of each Vulkan call made by the application,
	 * along with the Mach thread ID, global system thread ID, and thread name.
	 *
	 * The value of this parameter may be changed at any time during application runtime,
	 * and the changed value will immediately effect subsequent MoltenVK behaviour.
	 *
	 * The initial value or this parameter is set by the
	 * MVK_CONFIG_TRACE_VULKAN_CALLS
	 * runtime environment variable or MoltenVK compile-time build setting.
	 * If neither is set, no Vulkan call logging will occur.
	 */
	MVKConfigTraceVulkanCalls traceVulkanCalls;

	/**
	 * Force MoltenVK to use a low-power GPU, if one is availble on the device.
	 *
	 * The value of this parameter must be changed before creating a VkInstance,
	 * for the change to take effect.
	 *
	 * The initial value or this parameter is set by the
	 * MVK_CONFIG_FORCE_LOW_POWER_GPU
	 * runtime environment variable or MoltenVK compile-time build setting.
	 * If neither is set, this setting is disabled by default, allowing both
	 * low-power and high-power GPU's to be used.
	 */
	VkBool32 forceLowPowerGPU;

	/**
	 * Use MTLFence, if it is available on the device, for VkSemaphore synchronization behaviour.
	 *
	 * This parameter interacts with semaphoreUseMTLEvent. If both are enabled, semaphoreUseMTLFence
	 * takes priority and MTLFence will be used if it is available, otherwise MTLEvent will be used
	 * if it is available. If neither semaphoreUseMTLFence or semaphoreUseMTLEvent are enabled, or
	 * if neither MTLFence or MTLEvent are available, CPU-based synchoronization will be used.
	 *
	 * In the special case of VK_SEMAPHORE_TYPE_TIMELINE semaphores, MoltenVK will always
	 * use MTLSharedEvent if it is available on the platform, regardless of the values of
	 * MVK_ALLOW_METAL_FENCES or MVK_ALLOW_METAL_EVENTS.
	 *
	 * The value of this parameter must be changed before creating a VkDevice,
	 * for the change to take effect.
	 *
	 * The initial value or this parameter is set by the
	 * MVK_ALLOW_METAL_FENCES
	 * runtime environment variable or MoltenVK compile-time build setting.
	 * If neither is set, this setting is enabled by default, and VkSemaphore will use MTLFence,
	 * if it is available.
	 */
	VkBool32 semaphoreUseMTLFence;

	/**
	 * Use MTLEvent, if it is available on the device, for VkSemaphore synchronization behaviour.
	 *
	 * This parameter interacts with semaphoreUseMTLFence. If both are enabled, semaphoreUseMTLFence
	 * takes priority and MTLFence will be used if it is available, otherwise MTLEvent will be used
	 * if it is available. If neither semaphoreUseMTLFence or semaphoreUseMTLEvent are enabled, or
	 * if neither MTLFence or MTLEvent are available, CPU-based synchoronization will be used.
	 *
	 * In the special case of VK_SEMAPHORE_TYPE_TIMELINE semaphores, MoltenVK will always
	 * use MTLSharedEvent if it is available on the platform, regardless of the values of
	 * MVK_ALLOW_METAL_FENCES or MVK_ALLOW_METAL_EVENTS.
	 *
	 * The value of this parameter must be changed before creating a VkDevice,
	 * for the change to take effect.
	 *
	 * The initial value or this parameter is set by the
	 * MVK_ALLOW_METAL_EVENTS
	 * runtime environment variable or MoltenVK compile-time build setting.
	 * If neither is set, this setting is enabled by default, and VkSemaphore will use MTLEvent,
	 * if it is available, unless if MTLFence is available and semaphoreUseMTLFence is enabled.
	 */
	VkBool32 semaphoreUseMTLEvent;

	/**
	 * Controls whether Metal should run an automatic GPU capture without the user having to
	 * trigger it manually via the Xcode user interface, and controls the scope under which
	 * that GPU capture will occur. This is useful when trying to capture a one-shot GPU trace,
	 * such as when running a Vulkan CTS test case. For the automatic GPU capture to occur, the
	 * Xcode scheme under which the app is run must have the Metal GPU capture option enabled.
	 * This parameter should not be set to manually trigger a GPU capture via the Xcode user interface.
	 *
	 * When the value of this parameter is MVK_CONFIG_AUTO_GPU_CAPTURE_SCOPE_FRAME,
	 * the queue for which the GPU activity is captured is identifed by the values of
	 * the defaultGPUCaptureScopeQueueFamilyIndex and defaultGPUCaptureScopeQueueIndex
	 * configuration parameters.
	 *
	 * The value of this parameter must be changed before creating a VkDevice,
	 * for the change to take effect.
	 *
	 * The initial value or this parameter is set by the
	 * MVK_CONFIG_AUTO_GPU_CAPTURE_SCOPE
	 * runtime environment variable or MoltenVK compile-time build setting.
	 * If neither is set, no automatic GPU capture will occur.
	 */
	MVKConfigAutoGPUCaptureScope autoGPUCaptureScope;

	/**
	 * The path to a file where the automatic GPU capture should be saved, if autoGPUCaptureScope
	 * is enabled. In this case, the Xcode scheme need not have Metal GPU capture enabled, and in
	 * fact the app need not be run under Xcode's control at all. This is useful in case the app
	 * cannot be run under Xcode's control. A path starting with '~' can be used to place it in a
	 * user's home directory, as in the shell. This feature requires Metal 3.0 (macOS 10.15, iOS 13).
	 *
	 * If this parameter is NULL or an empty string, and autoGPUCaptureScope is enabled, automatic
	 * GPU capture will be handled by the Xcode user interface.
	 *
	 * The value of this parameter must be changed before creating a VkDevice,
	 * for the change to take effect.
	 *
	 * The initial value or this parameter is set by the
	 * MVK_CONFIG_AUTO_GPU_CAPTURE_OUTPUT_FILE
	 * runtime environment variable or MoltenVK compile-time build setting.
	 * If neither is set, automatic GPU capture will be handled by the Xcode user interface.
	 */
	const char* autoGPUCaptureOutputFilepath;

	/**
	 * Controls whether MoltenVK should use a Metal 2D texture with a height of 1 for a
	 * Vulkan 1D image, or use a native Metal 1D texture. Metal imposes significant restrictions
	 * on native 1D textures, including not being renderable, clearable, or permitting mipmaps.
	 * Using a Metal 2D texture allows Vulkan 1D textures to support this additional functionality.
	 *
	 * The value of this parameter should only be changed before creating the VkInstance.
	 *
	 * The initial value or this parameter is set by the
	 * MVK_CONFIG_TEXTURE_1D_AS_2D
	 * runtime environment variable or MoltenVK compile-time build setting.
	 * If neither is set, this setting is enabled by default, and MoltenVK will
	 * use a Metal 2D texture for each Vulkan 1D image.
	 */
	VkBool32 texture1DAs2D;

	/**
	 * Controls whether MoltenVK should preallocate memory in each VkDescriptorPool according
	 * to the values of the VkDescriptorPoolSize parameters. Doing so may improve descriptor set
	 * allocation performance and memory stability at a cost of preallocated application memory.
	 * If this setting is disabled, the descriptors required for a descriptor set will be individually
	 * dynamically allocated in application memory when the descriptor set itself is allocated.
	 *
	 * The value of this parameter may be changed at any time during application runtime, and the
	 * changed value will affect the behavior of VkDescriptorPools created after the value is changed.
	 *
	 * The initial value or this parameter is set by the
	 * MVK_CONFIG_PREALLOCATE_DESCRIPTORS
	 * runtime environment variable or MoltenVK compile-time build setting.
	 * If neither is set, this setting is enabled by default, and MoltenVK will
	 * allocate a pool of descriptors when a VkDescriptorPool is created.
	 */
	VkBool32 preallocateDescriptors;

	/**
	 * Controls whether MoltenVK should use pools to manage memory used when adding commands
	 * to command buffers. If this setting is enabled, MoltenVK will use a pool to hold command
	 * resources for reuse during command execution. If this setting is disabled, command memory
	 * is allocated and destroyed each time a command is executed. This is a classic time-space
	 * trade off. When command pooling is active, the memory in the pool can be cleared via a
	 * call to the vkTrimCommandPoolKHR() command.
	 *
	 * The value of this parameter may be changed at any time during application runtime,
	 * and the changed value will immediately effect behavior of VkCommandPools created
	 * after the setting is changed.
	 *
	 * The initial value or this parameter is set by the
	 * MVK_CONFIG_USE_COMMAND_POOLING
	 * runtime environment variable or MoltenVK compile-time build setting.
	 * If neither is set, this setting is enabled by default, and MoltenVK will pool command memory.
	 */
	VkBool32 useCommandPooling;

	/**
	 * Controls whether MoltenVK should use MTLHeaps for allocating textures and buffers
	 * from device memory. If this setting is enabled, and placement MTLHeaps are
	 * available on the platform, MoltenVK will allocate a placement MTLHeap for each VkDeviceMemory
	 * instance, and allocate textures and buffers from that placement heap. If this environment
	 * variable is disabled, MoltenVK will allocate textures and buffers from general device memory.
	 *
	 * Apple recommends that MTLHeaps should only be used for specific requirements such as aliasing
	 * or hazard tracking, and MoltenVK testing has shown that allocating multiple textures of
	 * different types or usages from one MTLHeap can occassionally cause corruption issues under
	 * certain circumstances.
	 *
	 * The value of this parameter must be changed before creating a VkInstance,
	 * for the change to take effect.
	 *
	 * The initial value or this parameter is set by the
	 * MVK_CONFIG_USE_MTLHEAP
	 * runtime environment variable or MoltenVK compile-time build setting.
	 * If neither is set, this setting is disabled by default, and MoltenVK
	 * will allocate texures and buffers from general device memory.
	 */
	VkBool32 useMTLHeap;

	/**
	 * Controls whether MoltenVK should log the performance of individual activities as they happen.
	 * If this setting is enabled, activity performance will be logged when each activity happens.
	 * If this setting is disabled, activity performance will be logged when frame peformance is
	 * logged as determined by the performanceLoggingFrameCount value.
	 *
	 * The value of this parameter must be changed before creating a VkDevice,
	 * for the change to take effect.
	 *
	 * The initial value or this parameter is set by the
	 * MVK_CONFIG_PERFORMANCE_LOGGING_INLINE
	 * runtime environment variable or MoltenVK compile-time build setting.
	 * If neither is set, this setting is disabled by default, and activity
	 * performance will be logged only when frame activity is logged.
	 */
	VkBool32 logActivityPerformanceInline;

	/**
	 * Controls the Vulkan API version that MoltenVK should advertise in vkEnumerateInstanceVersion().
	 * When reading this value, it will be one of the VK_API_VERSION_1_* values, including the latest
	 * VK_HEADER_VERSION component. When setting this value, it should be set to one of:
	 *
	 *   VK_API_VERSION_1_1  (equivalent decimal number 4198400)
	 *   VK_API_VERSION_1_0  (equivalent decimal number 4194304)
	 *
	 * MoltenVK will automatically add the VK_HEADER_VERSION component.
	 *
	 * The value of this parameter must be changed before creating a VkInstance,
	 * for the change to take effect.
	 *
	 * The initial value or this parameter is set by the
	 * MVK_CONFIG_API_VERSION_TO_ADVERTISE
	 * runtime environment variable or MoltenVK compile-time build setting.
	 * If neither is set, the value of this parameter defaults to the highest API version
	 * currently supported by MoltenVK, including the latest VK_HEADER_VERSION component.
	 */
	uint32_t apiVersionToAdvertise;

	/**
	 * Controls which extensions MoltenVK should advertise it supports in
	 * vkEnumerateInstanceExtensionProperties() and vkEnumerateDeviceExtensionProperties().
	 * The value of this parameter is a bitwise OR of values from the MVKConfigAdvertiseExtensionBits
	 * enumeration. Any prerequisite extensions are also advertised.
	 * If the flag MVK_CONFIG_ADVERTISE_EXTENSIONS_ALL is included, all supported extensions
	 * will be advertised. A value of zero means no extensions will be advertised.
	 *
	 * The value of this parameter must be changed before creating a VkInstance,
	 * for the change to take effect.
	 *
	 * The initial value or this parameter is set by the
	 * MVK_CONFIG_ADVERTISE_EXTENSIONS
	 * runtime environment variable or MoltenVK compile-time build setting.
	 * If neither is set, the value of this setting defaults to
	 * MVK_CONFIG_ADVERTISE_EXTENSIONS_ALL, and all supported extensions will be advertised.
	 */
	MVKConfigAdvertiseExtensions advertiseExtensions;

	/**
<<<<<<< HEAD
	 * Controls whether MoltenVK should use Metal argument buffers for resources defined in
	 * descriptor sets, if Metal argument buffers are supported on the platform. Using Metal
	 * argument buffers dramatically increases the number of buffers, textures and samplers
	 * that can be bound to a pipeline shader, and in most cases improves performance. If this
	 * setting is enabled, MoltenVK will use Metal argument buffers to bind resources to the
	 * shaders. If this setting is disabled, MoltenVK will bind resources to shaders discretely.
	 *
	 * The value of this parameter must be changed before creating a VkInstance,
	 * for the change to take effect.
	 *
	 * The initial value or this parameter is set by the
	 * MVK_CONFIG_USE_METAL_ARGUMENT_BUFFERS
	 * runtime environment variable or MoltenVK compile-time build setting.
	 * If neither is set, this setting is enabled by default, and MoltenVK will not
	 * use Metal argument buffers, and will bind resources to shaders discretely.
	 */
	VkBool32 useMetalArgumentBuffers;
=======
	 * Controls whether MoltenVK should treat a lost VkDevice as resumable, unless the
	 * corresponding VkPhysicalDevice has also been lost. The VK_ERROR_DEVICE_LOST error has
	 * a broad definitional range, and can mean anything from a GPU hiccup on the current
	 * command buffer submission, to a phyically removed GPU. In the case where this error does
	 * not impact the VkPhysicalDevice, Vulkan requires that the app destroy and re-create a new
	 * VkDevice. However, not all apps (including CTS) respect that requirement, leading to what
	 * might be a transient command submission failure causing an unexpected catastophic app failure.
	 * If this setting is enabled, in the case of a VK_ERROR_DEVICE_LOST error that does not
	 * impact the VkPhysicalDevice, MoltenVK will remove the error condition on the VkDevice after
	 * the current queue submission is finished, allowing the VkDevice to continue to be used.
	 * If this setting is disabled, MoltenVK will maintain the VK_ERROR_DEVICE_LOST error condition
	 * on the VkDevice, and subsequent use of that VkDevice will be reduced or prohibited.
	 *
	 * The value of this parameter should be changed before creating a VkDevice
	 * that will use it, for the change to take effect.
	 *
	 * The initial value or this parameter is set by the
	 * MVK_CONFIG_RESUME_LOST_DEVICE
	 * runtime environment variable or MoltenVK compile-time build setting.
	 * If neither is set, this setting is disabled by default, and MoltenVK will not
	 * resume a VkDevice that enters the VK_ERROR_DEVICE_LOST error state.
	 */
	VkBool32 resumeLostDevice;
>>>>>>> 897e375b

} MVKConfiguration;

/**
 * Features provided by the current implementation of Metal on the current device. You can
 * retrieve a copy of this structure using the vkGetPhysicalDeviceMetalFeaturesMVK() function.
 *
 * This structure may be extended as new features are added to MoltenVK. If you are linking to
 * an implementation of MoltenVK that was compiled from a different VK_MVK_MOLTENVK_SPEC_VERSION
 * than your app was, the size of this structure in your app may be larger or smaller than the
 * struct in MoltenVK. See the description of the vkGetPhysicalDeviceMetalFeaturesMVK() function
 * for information about how to handle this.
 *
 * TO SUPPORT DYNAMIC LINKING TO THIS STRUCTURE AS DESCRIBED ABOVE, THIS STRUCTURE SHOULD NOT
 * BE CHANGED EXCEPT TO ADD ADDITIONAL MEMBERS ON THE END. EXISTING MEMBERS, AND THEIR ORDER,
 * SHOULD NOT BE CHANGED.
 */
typedef struct {
    uint32_t mslVersion;                        /**< The version of the Metal Shading Language available on this device. The format of the integer is MMmmpp, with two decimal digts each for Major, minor, and patch version values (eg. MSL 1.2 would appear as 010200). */
	VkBool32 indirectDrawing;                   /**< If true, draw calls support parameters held in a GPU buffer. */
	VkBool32 baseVertexInstanceDrawing;         /**< If true, draw calls support specifiying the base vertex and instance. */
    uint32_t dynamicMTLBufferSize;              /**< If greater than zero, dynamic MTLBuffers for setting vertex, fragment, and compute bytes are supported, and their content must be below this value. */
    VkBool32 shaderSpecialization;              /**< If true, shader specialization (aka Metal function constants) is supported. */
    VkBool32 ioSurfaces;                        /**< If true, VkImages can be underlaid by IOSurfaces via the vkUseIOSurfaceMVK() function, to support inter-process image transfers. */
    VkBool32 texelBuffers;                      /**< If true, texel buffers are supported, allowing the contents of a buffer to be interpreted as an image via a VkBufferView. */
	VkBool32 layeredRendering;                  /**< If true, layered rendering to multiple cube or texture array layers is supported. */
	VkBool32 presentModeImmediate;              /**< If true, immediate surface present mode (VK_PRESENT_MODE_IMMEDIATE_KHR), allowing a swapchain image to be presented immediately, without waiting for the vertical sync period of the display, is supported. */
	VkBool32 stencilViews;                      /**< If true, stencil aspect views are supported through the MTLPixelFormatX24_Stencil8 and MTLPixelFormatX32_Stencil8 formats. */
	VkBool32 multisampleArrayTextures;          /**< If true, MTLTextureType2DMultisampleArray is supported. */
	VkBool32 samplerClampToBorder;              /**< If true, the border color set when creating a sampler will be respected. */
	uint32_t maxTextureDimension; 	     	  	/**< The maximum size of each texture dimension (width, height, or depth). */
	uint32_t maxPerStageBufferCount;            /**< The total number of per-stage Metal buffers available for shader uniform content and attributes. */
    uint32_t maxPerStageTextureCount;           /**< The total number of per-stage Metal textures available for shader uniform content. */
    uint32_t maxPerStageSamplerCount;           /**< The total number of per-stage Metal samplers available for shader uniform content. */
    VkDeviceSize maxMTLBufferSize;              /**< The max size of a MTLBuffer (in bytes). */
    VkDeviceSize mtlBufferAlignment;            /**< The alignment used when allocating memory for MTLBuffers. Must be PoT. */
    VkDeviceSize maxQueryBufferSize;            /**< The maximum size of an occlusion query buffer (in bytes). */
	VkDeviceSize mtlCopyBufferAlignment;        /**< The alignment required during buffer copy operations (in bytes). */
    VkSampleCountFlags supportedSampleCounts;   /**< A bitmask identifying the sample counts supported by the device. */
	uint32_t minSwapchainImageCount;	 	  	/**< The minimum number of swapchain images that can be supported by a surface. */
	uint32_t maxSwapchainImageCount;	 	  	/**< The maximum number of swapchain images that can be supported by a surface. */
	VkBool32 combinedStoreResolveAction;		/**< If true, the device supports VK_ATTACHMENT_STORE_OP_STORE with a simultaneous resolve attachment. */
	VkBool32 arrayOfTextures;			 	  	/**< If true, arrays of textures is supported. */
	VkBool32 arrayOfSamplers;			 	  	/**< If true, arrays of texture samplers is supported. */
	MTLLanguageVersion mslVersionEnum;			/**< The version of the Metal Shading Language available on this device, as a Metal enumeration. */
	VkBool32 depthSampleCompare;				/**< If true, depth texture samplers support the comparison of the pixel value against a reference value. */
	VkBool32 events;							/**< If true, Metal synchronization events (MTLEvent) are supported. */
	VkBool32 memoryBarriers;					/**< If true, full memory barriers within Metal render passes are supported. */
	VkBool32 multisampleLayeredRendering;       /**< If true, layered rendering to multiple multi-sampled cube or texture array layers is supported. */
	VkBool32 stencilFeedback;					/**< If true, fragment shaders that write to [[stencil]] outputs are supported. */
	VkBool32 textureBuffers;					/**< If true, textures of type MTLTextureTypeBuffer are supported. */
	VkBool32 postDepthCoverage;					/**< If true, coverage masks in fragment shaders post-depth-test are supported. */
	VkBool32 fences;							/**< If true, Metal synchronization fences (MTLFence) are supported. */
	VkBool32 rasterOrderGroups;					/**< If true, Raster order groups in fragment shaders are supported. */
	VkBool32 native3DCompressedTextures;		/**< If true, 3D compressed images are supported natively, without manual decompression. */
	VkBool32 nativeTextureSwizzle;				/**< If true, component swizzle is supported natively, without manual swizzling in shaders. */
	VkBool32 placementHeaps;					/**< If true, MTLHeap objects support placement of resources. */
	VkDeviceSize pushConstantSizeAlignment;		/**< The alignment used internally when allocating memory for push constants. Must be PoT. */
	uint32_t maxTextureLayers;					/**< The maximum number of layers in an array texture. */
    uint32_t maxSubgroupSize;			        /**< The maximum number of threads in a SIMD-group. */
	VkDeviceSize vertexStrideAlignment;         /**< The alignment used for the stride of vertex attribute bindings. */
	VkBool32 indirectTessellationDrawing;		/**< If true, tessellation draw calls support parameters held in a GPU buffer. */
	VkBool32 nonUniformThreadgroups;			/**< If true, the device supports arbitrary-sized grids in compute workloads. */
	VkBool32 renderWithoutAttachments;          /**< If true, we don't have to create a dummy attachment for a render pass if there isn't one. */
	VkBool32 deferredStoreActions;				/**< If true, render pass store actions can be specified after the render encoder is created. */
	VkBool32 sharedLinearTextures;				/**< If true, linear textures and texture buffers can be created from buffers in Shared storage. */
	VkBool32 depthResolve;						/**< If true, resolving depth textures with filters other than Sample0 is supported. */
	VkBool32 stencilResolve;					/**< If true, resolving stencil textures with filters other than Sample0 is supported. */
	uint32_t maxPerStageDynamicMTLBufferCount;	/**< The maximum number of inline buffers that can be set on a command buffer. */
	uint32_t maxPerStageStorageTextureCount;    /**< The total number of per-stage Metal textures with read-write access available for writing to from a shader. */
	VkBool32 astcHDRTextures;					/**< If true, ASTC HDR pixel formats are supported. */
	VkBool32 renderLinearTextures;				/**< If true, linear textures are renderable. */
	VkBool32 pullModelInterpolation;			/**< If true, explicit interpolation functions are supported. */
	VkBool32 samplerMirrorClampToEdge;			/**< If true, the mirrored clamp to edge address mode is supported in samplers. */
	VkBool32 quadPermute;						/**< If true, quadgroup permutation functions (vote, ballot, shuffle) are supported in shaders. */
	VkBool32 simdPermute;						/**< If true, SIMD-group permutation functions (vote, ballot, shuffle) are supported in shaders. */
	VkBool32 simdReduction;						/**< If true, SIMD-group reduction functions (arithmetic) are supported in shaders. */
    uint32_t minSubgroupSize;			        /**< The minimum number of threads in a SIMD-group. */
    VkBool32 textureBarriers;                   /**< If true, texture barriers are supported within Metal render passes. */
    VkBool32 tileBasedDeferredRendering;        /**< If true, this device uses tile-based deferred rendering. */
	VkBool32 argumentBuffers;					/**< If true, argument buffers are supported. */
} MVKPhysicalDeviceMetalFeatures;

/** MoltenVK performance of a particular type of activity. */
typedef struct {
    uint32_t count;             /**< The number of activities of this type. */
	double latestDuration;      /**< The latest (most recent) duration of the activity, in milliseconds. */
    double averageDuration;     /**< The average duration of the activity, in milliseconds. */
    double minimumDuration;     /**< The minimum duration of the activity, in milliseconds. */
    double maximumDuration;     /**< The maximum duration of the activity, in milliseconds. */
} MVKPerformanceTracker;

/** MoltenVK performance of shader compilation activities. */
typedef struct {
	MVKPerformanceTracker hashShaderCode;				/** Create a hash from the incoming shader code. */
    MVKPerformanceTracker spirvToMSL;					/** Convert SPIR-V to MSL source code. */
    MVKPerformanceTracker mslCompile;					/** Compile MSL source code into a MTLLibrary. */
    MVKPerformanceTracker mslLoad;						/** Load pre-compiled MSL code into a MTLLibrary. */
	MVKPerformanceTracker shaderLibraryFromCache;		/** Retrieve a shader library from the cache, lazily creating it if needed. */
    MVKPerformanceTracker functionRetrieval;			/** Retrieve a MTLFunction from a MTLLibrary. */
    MVKPerformanceTracker functionSpecialization;		/** Specialize a retrieved MTLFunction. */
    MVKPerformanceTracker pipelineCompile;				/** Compile MTLFunctions into a pipeline. */
	MVKPerformanceTracker glslToSPRIV;					/** Convert GLSL to SPIR-V code. */
} MVKShaderCompilationPerformance;

/** MoltenVK performance of pipeline cache activities. */
typedef struct {
	MVKPerformanceTracker sizePipelineCache;			/** Calculate the size of cache data required to write MSL to pipeline cache data stream. */
	MVKPerformanceTracker writePipelineCache;			/** Write MSL to pipeline cache data stream. */
	MVKPerformanceTracker readPipelineCache;			/** Read MSL from pipeline cache data stream. */
} MVKPipelineCachePerformance;

/** MoltenVK performance of queue activities. */
typedef struct {
	MVKPerformanceTracker mtlQueueAccess;               /** Create an MTLCommandQueue or access an existing cached instance. */
	MVKPerformanceTracker mtlCommandBufferCompletion;   /** Completion of a MTLCommandBuffer on the GPU, from commit to completion callback. */
	MVKPerformanceTracker nextCAMetalDrawable;			/** Retrieve next CAMetalDrawable from CAMetalLayer during presentation. */
	MVKPerformanceTracker frameInterval;				/** Frame presentation interval (1000/FPS). */
} MVKQueuePerformance;

/**
 * MoltenVK performance. You can retrieve a copy of this structure using the vkGetPerformanceStatisticsMVK() function.
 *
 * This structure may be extended as new features are added to MoltenVK. If you are linking to
 * an implementation of MoltenVK that was compiled from a different VK_MVK_MOLTENVK_SPEC_VERSION
 * than your app was, the size of this structure in your app may be larger or smaller than the
 * struct in MoltenVK. See the description of the vkGetPerformanceStatisticsMVK() function for
 * information about how to handle this.
 *
 * TO SUPPORT DYNAMIC LINKING TO THIS STRUCTURE AS DESCRIBED ABOVE, THIS STRUCTURE SHOULD NOT
 * BE CHANGED EXCEPT TO ADD ADDITIONAL MEMBERS ON THE END. EXISTING MEMBERS, AND THEIR ORDER,
 * SHOULD NOT BE CHANGED.
 */
typedef struct {
	MVKShaderCompilationPerformance shaderCompilation;	/** Shader compilations activities. */
	MVKPipelineCachePerformance pipelineCache;			/** Pipeline cache activities. */
	MVKQueuePerformance queue;          				/** Queue activities. */
} MVKPerformanceStatistics;


#pragma mark -
#pragma mark Function types

typedef VkResult (VKAPI_PTR *PFN_vkGetMoltenVKConfigurationMVK)(VkInstance ignored, MVKConfiguration* pConfiguration, size_t* pConfigurationSize);
typedef VkResult (VKAPI_PTR *PFN_vkSetMoltenVKConfigurationMVK)(VkInstance ignored, MVKConfiguration* pConfiguration, size_t* pConfigurationSize);
typedef VkResult (VKAPI_PTR *PFN_vkGetPhysicalDeviceMetalFeaturesMVK)(VkPhysicalDevice physicalDevice, MVKPhysicalDeviceMetalFeatures* pMetalFeatures, size_t* pMetalFeaturesSize);
typedef VkResult (VKAPI_PTR *PFN_vkGetPerformanceStatisticsMVK)(VkDevice device, MVKPerformanceStatistics* pPerf, size_t* pPerfSize);
typedef void (VKAPI_PTR *PFN_vkGetVersionStringsMVK)(char* pMoltenVersionStringBuffer, uint32_t moltenVersionStringBufferLength, char* pVulkanVersionStringBuffer, uint32_t vulkanVersionStringBufferLength);

#ifdef __OBJC__
typedef void (VKAPI_PTR *PFN_vkGetMTLDeviceMVK)(VkPhysicalDevice physicalDevice, id<MTLDevice>* pMTLDevice);
typedef VkResult (VKAPI_PTR *PFN_vkSetMTLTextureMVK)(VkImage image, id<MTLTexture> mtlTexture);
typedef void (VKAPI_PTR *PFN_vkGetMTLTextureMVK)(VkImage image, id<MTLTexture>* pMTLTexture);
typedef void (VKAPI_PTR *PFN_vkGetMTLBufferMVK)(VkBuffer buffer, id<MTLBuffer>* pMTLBuffer);
typedef VkResult (VKAPI_PTR *PFN_vkUseIOSurfaceMVK)(VkImage image, IOSurfaceRef ioSurface);
typedef void (VKAPI_PTR *PFN_vkGetIOSurfaceMVK)(VkImage image, IOSurfaceRef* pIOSurface);
#endif // __OBJC__


#pragma mark -
#pragma mark Function prototypes

#ifndef VK_NO_PROTOTYPES

/** 
 * Populates the pConfiguration structure with the current MoltenVK configuration settings.
 *
 * To change a specific configuration value, call vkGetMoltenVKConfigurationMVK() to retrieve
 * the current configuration, make changes, and call  vkSetMoltenVKConfigurationMVK() to
 * update all of the values.
 *
 * The VkInstance object you provide here is ignored, and a VK_NULL_HANDLE value can be provided.
 * This function can be called before the VkInstance has been created. It is safe to call this function
 * with a VkInstance retrieved from a different layer in the Vulkan SDK Loader and Layers framework.
 *
 * To be active, some configuration settings must be set before a VkInstance or VkDevice
 * is created. See the description of the MVKConfiguration members for more information.
 *
 * If you are linking to an implementation of MoltenVK that was compiled from a different
 * VK_MVK_MOLTENVK_SPEC_VERSION than your app was, the size of the MVKConfiguration structure
 * in your app may be larger or smaller than the same struct as expected by MoltenVK.
 *
 * When calling this function, set the value of *pConfigurationSize to sizeof(MVKConfiguration),
 * to tell MoltenVK the limit of the size of your MVKConfiguration structure. Upon return from
 * this function, the value of *pConfigurationSize will hold the actual number of bytes copied
 * into your passed MVKConfiguration structure, which will be the smaller of what your app
 * thinks is the size of MVKConfiguration, and what MoltenVK thinks it is. This represents the
 * safe access area within the structure for both MoltenVK and your app.
 *
 * If the size that MoltenVK expects for MVKConfiguration is different than the value passed in
 * *pConfigurationSize, this function will return VK_INCOMPLETE, otherwise it will return VK_SUCCESS.
 *
 * Although it is not necessary, you can use this function to determine in advance the value
 * that MoltenVK expects the size of MVKConfiguration to be by setting the value of pConfiguration
 * to NULL. In that case, this function will set *pConfigurationSize to the size that MoltenVK
 * expects MVKConfiguration to be.
 */
VKAPI_ATTR VkResult VKAPI_CALL vkGetMoltenVKConfigurationMVK(
	VkInstance                                  ignored,
	MVKConfiguration*                           pConfiguration,
	size_t*                                     pConfigurationSize);

/** 
 * Sets the MoltenVK configuration settings to those found in the pConfiguration structure.
 *
 * To change a specific configuration value, call vkGetMoltenVKConfigurationMVK()
 * to retrieve the current configuration, make changes, and call
 * vkSetMoltenVKConfigurationMVK() to update all of the values.
 *
 * The VkInstance object you provide here is ignored, and a VK_NULL_HANDLE value can be provided.
 * This function can be called before the VkInstance has been created. It is safe to call this function
 * with a VkInstance retrieved from a different layer in the Vulkan SDK Loader and Layers framework.
 *
 * To be active, some configuration settings must be set before a VkInstance or VkDevice
 * is created. See the description of the MVKConfiguration members for more information.
 *
 * If you are linking to an implementation of MoltenVK that was compiled from a different
 * VK_MVK_MOLTENVK_SPEC_VERSION than your app was, the size of the MVKConfiguration structure
 * in your app may be larger or smaller than the same struct as expected by MoltenVK.
 *
 * When calling this function, set the value of *pConfigurationSize to sizeof(MVKConfiguration),
 * to tell MoltenVK the limit of the size of your MVKConfiguration structure. Upon return from
 * this function, the value of *pConfigurationSize will hold the actual number of bytes copied
 * out of your passed MVKConfiguration structure, which will be the smaller of what your app
 * thinks is the size of MVKConfiguration, and what MoltenVK thinks it is. This represents the
 * safe access area within the structure for both MoltenVK and your app.
 *
 * If the size that MoltenVK expects for MVKConfiguration is different than the value passed in
 * *pConfigurationSize, this function will return VK_INCOMPLETE, otherwise it will return VK_SUCCESS.
 *
 * Although it is not necessary, you can use this function to determine in advance the value
 * that MoltenVK expects the size of MVKConfiguration to be by setting the value of pConfiguration
 * to NULL. In that case, this function will set *pConfigurationSize to the size that MoltenVK
 * expects MVKConfiguration to be.
 */
VKAPI_ATTR VkResult VKAPI_CALL vkSetMoltenVKConfigurationMVK(
	VkInstance                                  ignored,
	const MVKConfiguration*                     pConfiguration,
	size_t*                                     pConfigurationSize);

/** 
 * Populates the pMetalFeatures structure with the Metal-specific features
 * supported by the specified physical device. 
 *
 * If you are linking to an implementation of MoltenVK that was compiled from a different
 * VK_MVK_MOLTENVK_SPEC_VERSION than your app was, the size of the MVKPhysicalDeviceMetalFeatures
 * structure in your app may be larger or smaller than the same struct as expected by MoltenVK.
 *
 * When calling this function, set the value of *pMetalFeaturesSize to sizeof(MVKPhysicalDeviceMetalFeatures),
 * to tell MoltenVK the limit of the size of your MVKPhysicalDeviceMetalFeatures structure. Upon return from
 * this function, the value of *pMetalFeaturesSize will hold the actual number of bytes copied into your
 * passed MVKPhysicalDeviceMetalFeatures structure, which will be the smaller of what your app thinks is the
 * size of MVKPhysicalDeviceMetalFeatures, and what MoltenVK thinks it is. This represents the safe access
 * area within the structure for both MoltenVK and your app.
 *
 * If the size that MoltenVK expects for MVKPhysicalDeviceMetalFeatures is different than the value passed in
 * *pMetalFeaturesSize, this function will return VK_INCOMPLETE, otherwise it will return VK_SUCCESS.
 *
 * Although it is not necessary, you can use this function to determine in advance the value that MoltenVK
 * expects the size of MVKPhysicalDeviceMetalFeatures to be by setting the value of pMetalFeatures to NULL.
 * In that case, this function will set *pMetalFeaturesSize to the size that MoltenVK expects
 * MVKPhysicalDeviceMetalFeatures to be.
 *
 * This function is not supported by the Vulkan SDK Loader and Layers framework.
 * The VkPhysicalDevice object you provide here must have been retrieved directly from
 * MoltenVK, and not through the Vulkan SDK Loader and Layers framework. Opaque Vulkan
 * objects are often changed by layers, and passing them from one layer to another,
 * or from a layer directly to MoltenVK, will result in undefined behaviour.
 */
VKAPI_ATTR VkResult VKAPI_CALL vkGetPhysicalDeviceMetalFeaturesMVK(
	VkPhysicalDevice                            physicalDevice,
	MVKPhysicalDeviceMetalFeatures*             pMetalFeatures,
	size_t*                                     pMetalFeaturesSize);

/**
 * Populates the pPerf structure with the current performance statistics for the device.
 *
 * If you are linking to an implementation of MoltenVK that was compiled from a different
 * VK_MVK_MOLTENVK_SPEC_VERSION than your app was, the size of the MVKPerformanceStatistics
 * structure in your app may be larger or smaller than the same struct as expected by MoltenVK.
 *
 * When calling this function, set the value of *pPerfSize to sizeof(MVKPerformanceStatistics),
 * to tell MoltenVK the limit of the size of your MVKPerformanceStatistics structure. Upon return
 * from this function, the value of *pPerfSize will hold the actual number of bytes copied into
 * your passed MVKPerformanceStatistics structure, which will be the smaller of what your app
 * thinks is the size of MVKPerformanceStatistics, and what MoltenVK thinks it is. This
 * represents the safe access area within the structure for both MoltenVK and your app.
 *
 * If the size that MoltenVK expects for MVKPerformanceStatistics is different than the value passed
 * in *pPerfSize, this function will return VK_INCOMPLETE, otherwise it will return VK_SUCCESS.
 *
 * Although it is not necessary, you can use this function to determine in advance the value
 * that MoltenVK expects the size of MVKPerformanceStatistics to be by setting the value of
 * pPerf to NULL. In that case, this function will set *pPerfSize to the size that MoltenVK
 * expects MVKPerformanceStatistics to be.
 *
 * This function is not supported by the Vulkan SDK Loader and Layers framework.
 * The VkDevice object you provide here must have been retrieved directly from
 * MoltenVK, and not through the Vulkan SDK Loader and Layers framework. Opaque Vulkan
 * objects are often changed by layers, and passing them from one layer to another,
 * or from a layer directly to MoltenVK, will result in undefined behaviour.
 */
VKAPI_ATTR VkResult VKAPI_CALL vkGetPerformanceStatisticsMVK(
	VkDevice                                    device,
	MVKPerformanceStatistics*            		pPerf,
	size_t*                                     pPerfSize);

/**
 * Returns a human readable version of the MoltenVK and Vulkan versions.
 *
 * This function is provided as a convenience for reporting. Use the MVK_VERSION, 
 * VK_API_VERSION_1_0, and VK_HEADER_VERSION macros for programmatically accessing
 * the corresponding version numbers.
 */
VKAPI_ATTR void VKAPI_CALL vkGetVersionStringsMVK(
    char*                                       pMoltenVersionStringBuffer,
    uint32_t                                    moltenVersionStringBufferLength,
    char*                                       pVulkanVersionStringBuffer,
    uint32_t                                    vulkanVersionStringBufferLength);

/**
 * Sets the number of threads in a workgroup for a compute kernel.
 *
 * This needs to be called if you are creating compute shader modules from MSL
 * source code or MSL compiled code. Workgroup size is determined automatically
 * if you're using SPIR-V.
 *
 * This function is not supported by the Vulkan SDK Loader and Layers framework.
 * The VkShaderModule object you provide here must have been retrieved directly from
 * MoltenVK, and not through the Vulkan SDK Loader and Layers framework. Opaque Vulkan
 * objects are often changed by layers, and passing them from one layer to another,
 * or from a layer directly to MoltenVK, will result in undefined behaviour.
 */
VKAPI_ATTR void VKAPI_CALL vkSetWorkgroupSizeMVK(
    VkShaderModule                              shaderModule,
    uint32_t                                    x,
    uint32_t                                    y,
    uint32_t                                    z);

#ifdef __OBJC__

/**
 * Returns, in the pMTLDevice pointer, the MTLDevice used by the VkPhysicalDevice.
 *
 * This function is not supported by the Vulkan SDK Loader and Layers framework.
 * The VkPhysicalDevice object you provide here must have been retrieved directly from
 * MoltenVK, and not through the Vulkan SDK Loader and Layers framework. Opaque Vulkan
 * objects are often changed by layers, and passing them from one layer to another,
 * or from a layer directly to MoltenVK, will result in undefined behaviour.
 */
VKAPI_ATTR void VKAPI_CALL vkGetMTLDeviceMVK(
    VkPhysicalDevice                           physicalDevice,
    id<MTLDevice>*                             pMTLDevice);

/**
 * Sets the VkImage to use the specified MTLTexture.
 *
 * Any differences in the properties of mtlTexture and this image will modify the
 * properties of this image.
 *
 * If a MTLTexture has already been created for this image, it will be destroyed.
 *
 * Returns VK_SUCCESS.
 *
 * This function is not supported by the Vulkan SDK Loader and Layers framework.
 * The VkImage object you provide here must have been retrieved directly from
 * MoltenVK, and not through the Vulkan SDK Loader and Layers framework. Opaque Vulkan
 * objects are often changed by layers, and passing them from one layer to another,
 * or from a layer directly to MoltenVK, will result in undefined behaviour.
 */
VKAPI_ATTR VkResult VKAPI_CALL vkSetMTLTextureMVK(
    VkImage                                     image,
    id<MTLTexture>                              mtlTexture);

/**
 * Returns, in the pMTLTexture pointer, the MTLTexture currently underlaying the VkImage.
 *
 * This function is not supported by the Vulkan SDK Loader and Layers framework.
 * The VkImage object you provide here must have been retrieved directly from
 * MoltenVK, and not through the Vulkan SDK Loader and Layers framework. Opaque Vulkan
 * objects are often changed by layers, and passing them from one layer to another,
 * or from a layer directly to MoltenVK, will result in undefined behaviour.
 */
VKAPI_ATTR void VKAPI_CALL vkGetMTLTextureMVK(
    VkImage                                     image,
    id<MTLTexture>*                             pMTLTexture);

/**
* Returns, in the pMTLBuffer pointer, the MTLBuffer currently underlaying the VkBuffer.
*
* This function is not supported by the Vulkan SDK Loader and Layers framework.
* The VkBuffer object you provide here must have been retrieved directly from
* MoltenVK, and not through the Vulkan SDK Loader and Layers framework. Opaque Vulkan
* objects are often changed by layers, and passing them from one layer to another,
* or from a layer directly to MoltenVK, will result in undefined behaviour.
*/
VKAPI_ATTR void VKAPI_CALL vkGetMTLBufferMVK(
    VkBuffer                                    buffer,
    id<MTLBuffer>*                              pMTLBuffer);

/**
 * Indicates that a VkImage should use an IOSurface to underlay the Metal texture.
 *
 * If ioSurface is not null, it will be used as the IOSurface, and any differences
 * in the properties of that IOSurface will modify the properties of this image.
 *
 * If ioSurface is null, this image will create and use an IOSurface
 * whose properties are compatible with the properties of this image.
 *
 * If a MTLTexture has already been created for this image, it will be destroyed.
 *
 * IOSurfaces are supported on the following platforms:
 *   -  macOS 10.11 and above
 *   -  iOS 11.0 and above
 *
 * To enable IOSurface support, ensure the Deployment Target build setting
 * (MACOSX_DEPLOYMENT_TARGET or IPHONEOS_DEPLOYMENT_TARGET) is set to at least
 * one of the values above when compiling MoltenVK, and any app that uses MoltenVK.
 *
 * Returns:
 *   - VK_SUCCESS.
 *   - VK_ERROR_FEATURE_NOT_PRESENT if IOSurfaces are not supported on the platform.
 *   - VK_ERROR_INITIALIZATION_FAILED if ioSurface is specified and is not compatible with this VkImage.
 *
 * This function is not supported by the Vulkan SDK Loader and Layers framework.
 * The VkImage object you provide here must have been retrieved directly from
 * MoltenVK, and not through the Vulkan SDK Loader and Layers framework. Opaque Vulkan
 * objects are often changed by layers, and passing them from one layer to another,
 * or from a layer directly to MoltenVK, will result in undefined behaviour.
 */
VKAPI_ATTR VkResult VKAPI_CALL vkUseIOSurfaceMVK(
    VkImage                                     image,
    IOSurfaceRef                                ioSurface);

/**
 * Returns, in the pIOSurface pointer, the IOSurface currently underlaying the VkImage,
 * as set by the useIOSurfaceMVK() function, or returns null if the VkImage is not using
 * an IOSurface, or if the platform does not support IOSurfaces.
 *
 * This function is not supported by the Vulkan SDK Loader and Layers framework.
 * The VkImage object you provide here must have been retrieved directly from
 * MoltenVK, and not through the Vulkan SDK Loader and Layers framework. Opaque Vulkan
 * objects are often changed by layers, and passing them from one layer to another,
 * or from a layer directly to MoltenVK, will result in undefined behaviour.
 */
VKAPI_ATTR void VKAPI_CALL vkGetIOSurfaceMVK(
    VkImage                                     image,
    IOSurfaceRef*                               pIOSurface);

#endif // __OBJC__


#pragma mark -
#pragma mark Shaders

/**
 * NOTE: Shader code should be submitted as SPIR-V. Although some simple direct MSL shaders may work,
 * direct loading of MSL source code or compiled MSL code is not officially supported at this time.
 * Future versions of MoltenVK may support direct MSL submission again.
 *
 * Enumerates the magic number values to set in the MVKMSLSPIRVHeader when
 * submitting a SPIR-V stream that contains either Metal Shading Language source
 * code or Metal Shading Language compiled binary code in place of SPIR-V code.
 */
typedef enum {
    kMVKMagicNumberSPIRVCode        = 0x07230203,    /**< SPIR-V stream contains standard SPIR-V code. */
    kMVKMagicNumberMSLSourceCode    = 0x19960412,    /**< SPIR-V stream contains Metal Shading Language source code. */
    kMVKMagicNumberMSLCompiledCode  = 0x19981215,    /**< SPIR-V stream contains Metal Shading Language compiled binary code. */
} MVKMSLMagicNumber;

/**
 * NOTE: Shader code should be submitted as SPIR-V. Although some simple direct MSL shaders may work,
 * direct loading of MSL source code or compiled MSL code is not officially supported at this time.
 * Future versions of MoltenVK may support direct MSL submission again.
 *
 * Describes the header at the start of an SPIR-V stream, when it contains either
 * Metal Shading Language source code or Metal Shading Language compiled binary code.
 *
 * To submit MSL source code to the vkCreateShaderModule() function in place of SPIR-V
 * code, prepend a MVKMSLSPIRVHeader containing the kMVKMagicNumberMSLSourceCode magic
 * number to the MSL source code. The MSL source code must be null-terminated.
 *
 * To submit MSL compiled binary code to the vkCreateShaderModule() function in place of
 * SPIR-V code, prepend a MVKMSLSPIRVHeader containing the kMVKMagicNumberMSLCompiledCode
 * magic number to the MSL compiled binary code.
 *
 * In both cases, the pCode element of VkShaderModuleCreateInfo should pointer to the
 * location of the MVKMSLSPIRVHeader, and the MSL code should start at the byte immediately
 * after the MVKMSLSPIRVHeader.
 *
 * The codeSize element of VkShaderModuleCreateInfo should be set to the entire size of
 * the submitted code memory, including the additional sizeof(MVKMSLSPIRVHeader) bytes
 * taken up by the MVKMSLSPIRVHeader, and, in the case of MSL source code, including
 * the null-terminator byte.
 */
typedef uint32_t MVKMSLSPIRVHeader;


#endif // VK_NO_PROTOTYPES


#ifdef __cplusplus
}
#endif	//  __cplusplus

#endif<|MERGE_RESOLUTION|>--- conflicted
+++ resolved
@@ -777,25 +777,6 @@
 	MVKConfigAdvertiseExtensions advertiseExtensions;
 
 	/**
-<<<<<<< HEAD
-	 * Controls whether MoltenVK should use Metal argument buffers for resources defined in
-	 * descriptor sets, if Metal argument buffers are supported on the platform. Using Metal
-	 * argument buffers dramatically increases the number of buffers, textures and samplers
-	 * that can be bound to a pipeline shader, and in most cases improves performance. If this
-	 * setting is enabled, MoltenVK will use Metal argument buffers to bind resources to the
-	 * shaders. If this setting is disabled, MoltenVK will bind resources to shaders discretely.
-	 *
-	 * The value of this parameter must be changed before creating a VkInstance,
-	 * for the change to take effect.
-	 *
-	 * The initial value or this parameter is set by the
-	 * MVK_CONFIG_USE_METAL_ARGUMENT_BUFFERS
-	 * runtime environment variable or MoltenVK compile-time build setting.
-	 * If neither is set, this setting is enabled by default, and MoltenVK will not
-	 * use Metal argument buffers, and will bind resources to shaders discretely.
-	 */
-	VkBool32 useMetalArgumentBuffers;
-=======
 	 * Controls whether MoltenVK should treat a lost VkDevice as resumable, unless the
 	 * corresponding VkPhysicalDevice has also been lost. The VK_ERROR_DEVICE_LOST error has
 	 * a broad definitional range, and can mean anything from a GPU hiccup on the current
@@ -819,7 +800,25 @@
 	 * resume a VkDevice that enters the VK_ERROR_DEVICE_LOST error state.
 	 */
 	VkBool32 resumeLostDevice;
->>>>>>> 897e375b
+
+	/**
+	 * Controls whether MoltenVK should use Metal argument buffers for resources defined in
+	 * descriptor sets, if Metal argument buffers are supported on the platform. Using Metal
+	 * argument buffers dramatically increases the number of buffers, textures and samplers
+	 * that can be bound to a pipeline shader, and in most cases improves performance. If this
+	 * setting is enabled, MoltenVK will use Metal argument buffers to bind resources to the
+	 * shaders. If this setting is disabled, MoltenVK will bind resources to shaders discretely.
+	 *
+	 * The value of this parameter must be changed before creating a VkInstance,
+	 * for the change to take effect.
+	 *
+	 * The initial value or this parameter is set by the
+	 * MVK_CONFIG_USE_METAL_ARGUMENT_BUFFERS
+	 * runtime environment variable or MoltenVK compile-time build setting.
+	 * If neither is set, this setting is enabled by default, and MoltenVK will not
+	 * use Metal argument buffers, and will bind resources to shaders discretely.
+	 */
+	VkBool32 useMetalArgumentBuffers;
 
 } MVKConfiguration;
 
