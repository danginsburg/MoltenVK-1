/*
 * MVKImage.h
 *
 * Copyright (c) 2015-2020 The Brenwill Workshop Ltd. (http://www.brenwill.com)
 *
 * Licensed under the Apache License, Version 2.0 (the "License");
 * you may not use this file except in compliance with the License.
 * You may obtain a copy of the License at
 * 
 *     http://www.apache.org/licenses/LICENSE-2.0
 * 
 * Unless required by applicable law or agreed to in writing, software
 * distributed under the License is distributed on an "AS IS" BASIS,
 * WITHOUT WARRANTIES OR CONDITIONS OF ANY KIND, either express or implied.
 * See the License for the specific language governing permissions and
 * limitations under the License.
 */

#pragma once

#include "MVKResource.h"
#include "MVKCommandResourceFactory.h"
#include "MVKSync.h"
#include "MVKSmallVector.h"
#include <MoltenVKSPIRVToMSLConverter/SPIRVToMSLConverter.h>
#include <unordered_map>
#include <mutex>

#import <IOSurface/IOSurfaceRef.h>

class MVKImageView;
class MVKSwapchain;
class MVKCommandEncoder;


#pragma mark -
#pragma mark MVKImagePlane

/** Tracks the state of an image subresource.  */
typedef struct {
    VkImageSubresource subresource;
    VkSubresourceLayout layout;
    VkImageLayout layoutState;
} MVKImageSubresource;

class MVKImagePlane {

public:
    /** Returns the Metal texture underlying this image plane. */
    id<MTLTexture> getMTLTexture();

    /** Returns a Metal texture that interprets the pixels in the specified format. */
    id<MTLTexture> getMTLTexture(MTLPixelFormat mtlPixFmt);

    void releaseMTLTexture();

    ~MVKImagePlane();

protected:
    MTLTextureDescriptor* newMTLTextureDescriptor();
    void initSubresources(const VkImageCreateInfo* pCreateInfo);
    MVKImageSubresource* getSubresource(uint32_t mipLevel, uint32_t arrayLayer);
    void updateMTLTextureContent(MVKImageSubresource& subresource, VkDeviceSize offset, VkDeviceSize size);
    void getMTLTextureContent(MVKImageSubresource& subresource, VkDeviceSize offset, VkDeviceSize size);
    void propogateDebugName();
    MVKImageMemoryBinding* getMemoryBinding() const;

    MVKImagePlane(MVKImage* image, uint8_t planeIndex);

    friend class MVKImageMemoryBinding;
    friend MVKImage;
    MVKImage* _image;
    uint8_t _planeIndex;
    VkExtent2D _blockTexelSize;
    uint32_t _bytesPerBlock;
    MTLPixelFormat _mtlPixFmt;
    id<MTLTexture> _mtlTexture;
    std::unordered_map<NSUInteger, id<MTLTexture>> _mtlTextureViews;
    MVKVectorInline<MVKImageSubresource, 1> _subresources;
};


#pragma mark -
#pragma mark MVKImageMemoryBinding

class MVKImageMemoryBinding : public MVKResource {

public:
    
    /** Returns the Vulkan type of this object. */
    VkObjectType getVkObjectType() override { return VK_OBJECT_TYPE_UNKNOWN; }

    /** Returns the debug report object type of this object. */
    VkDebugReportObjectTypeEXT getVkDebugReportObjectType() override { return VK_DEBUG_REPORT_OBJECT_TYPE_UNKNOWN_EXT; }

    /** Returns the memory requirements of this resource by populating the specified structure. */
    VkResult getMemoryRequirements(VkMemoryRequirements* pMemoryRequirements);

    /** Returns the memory requirements of this resource by populating the specified structure. */
    VkResult getMemoryRequirements(const void* pInfo, VkMemoryRequirements2* pMemoryRequirements);

    /** Binds this resource to the specified offset within the specified memory allocation. */
    VkResult bindDeviceMemory(MVKDeviceMemory* mvkMem, VkDeviceSize memOffset);

    /** Applies the specified global memory barrier. */
    void applyMemoryBarrier(VkPipelineStageFlags srcStageMask,
                            VkPipelineStageFlags dstStageMask,
                            VkMemoryBarrier* pMemoryBarrier,
                            MVKCommandEncoder* cmdEncoder,
                            MVKCommandUse cmdUse) override;
    
    ~MVKImageMemoryBinding();

protected:
    friend MVKDeviceMemory;
    friend MVKImagePlane;
    friend MVKImage;

    void propogateDebugName() override;
    bool needsHostReadSync(VkPipelineStageFlags srcStageMask,
    VkPipelineStageFlags dstStageMask,
    VkMemoryBarrier* pImageMemoryBarrier) override;
    bool shouldFlushHostMemory();
    VkResult flushToDevice(VkDeviceSize offset, VkDeviceSize size);
    VkResult pullFromDevice(VkDeviceSize offset, VkDeviceSize size);
    uint8_t beginPlaneIndex() const;
    uint8_t endPlaneIndex() const;

    MVKImageMemoryBinding(MVKDevice* device, MVKImage* image, uint8_t planeIndex);

    MVKImage* _image;
    uint8_t _planeIndex;
    bool _usesTexelBuffer;
};


#pragma mark -
#pragma mark MVKImage

/** Represents a Vulkan image. */
class MVKImage : public MVKVulkanAPIDeviceObject {

public:

	/** Returns the Vulkan type of this object. */
	VkObjectType getVkObjectType() override { return VK_OBJECT_TYPE_IMAGE; }

	/** Returns the debug report object type of this object. */
	VkDebugReportObjectTypeEXT getVkDebugReportObjectType() override { return VK_DEBUG_REPORT_OBJECT_TYPE_IMAGE_EXT; }

    /** Returns the plane index of VkImageAspectFlags. */
    static uint8_t getPlaneFromVkImageAspectFlags(VkImageAspectFlags aspectMask);

	/**
	 * Returns the Vulkan image type of this image.
	 * This may be different than the value originally specified for the image
	 * if a 1D texture is being handled via a Metal 2D texture with height of 1.
	 */
    VkImageType getImageType();

    /** Returns the Vulkan image format of this image. */
    VkFormat getVkFormat() { return _vkFormat; };

	/** Returns whether this image has a depth or stencil format. */
	bool getIsDepthStencil();

	/** Returns whether this image is compressed. */
	bool getIsCompressed();

	/** 
	 * Returns the 3D extent of this image at the base mipmap level.
	 * For 2D or cube images, the Z component will be 1.  
	 */
	inline VkExtent3D getExtent3D() { return _extent; }

	/** 
	 * Returns the 3D extent of this image at the specified mipmap level. 
	 * For 2D or cube images, the Z component will be 1.
	 */
	VkExtent3D getExtent3D(uint32_t planeIndex, uint32_t mipLevel);

	/** Returns the number of mipmap levels in this image. */
	inline uint32_t getMipLevelCount() { return _mipLevels; }

	/**
	 * Returns the number of layers at each mipmap level. For an array image type, this is
	 * the number of elements in the array. For cube image type, this is a multiple of 6.
	 */
	inline uint32_t getLayerCount() { return _arrayLayers; }

    /** Returns the number of samples for each pixel of this image. */
    inline VkSampleCountFlagBits getSampleCount() { return _samples; }

	 /** 
	  * Returns the number of bytes per image row at the specified zero-based mip level.
      * For non-compressed formats, this is the number of bytes in a row of texels.
      * For compressed formats, this is the number of bytes in a row of blocks, which
      * will typically span more than one row of texels.
	  */
	VkDeviceSize getBytesPerRow(uint32_t planeIndex, uint32_t mipLevel);

	/**
	 * Returns the number of bytes per image layer (for cube, array, or 3D images) 
	 * at the specified zero-based mip level. This value will normally be the number
	 * of bytes per row (as returned by the getBytesPerRow() function, multiplied by 
	 * the height of each 2D image.
	 */
	VkDeviceSize getBytesPerLayer(uint32_t planeIndex, uint32_t mipLevel);

	/** Populates the specified layout for the specified sub-resource. */
	VkResult getSubresourceLayout(const VkImageSubresource* pSubresource,
								  VkSubresourceLayout* pLayout);

    /** Populates the specified transfer image descriptor data structure. */
    void getTransferDescriptorData(MVKImageDescriptorData& imgData);


#pragma mark Resource memory

	/** Returns the memory requirements of this resource by populating the specified structure. */
	VkResult getMemoryRequirements(VkMemoryRequirements* pMemoryRequirements, uint8_t planeIndex);

	/** Returns the memory requirements of this resource by populating the specified structure. */
	VkResult getMemoryRequirements(const void* pInfo, VkMemoryRequirements2* pMemoryRequirements);

	/** Binds this resource to the specified offset within the specified memory allocation. */
	virtual VkResult bindDeviceMemory(MVKDeviceMemory* mvkMem, VkDeviceSize memOffset, uint8_t planeIndex);

	/** Binds this resource to the specified offset within the specified memory allocation. */
	virtual VkResult bindDeviceMemory2(const VkBindImageMemoryInfo* pBindInfo);

<<<<<<< HEAD
=======
	/** Applies the specified global memory barrier. */
	void applyMemoryBarrier(VkPipelineStageFlags srcStageMask,
							VkPipelineStageFlags dstStageMask,
							MVKPipelineBarrier& barrier,
							MVKCommandEncoder* cmdEncoder,
							MVKCommandUse cmdUse) override;

>>>>>>> b0f1bacd
	/** Applies the specified image memory barrier. */
	void applyImageMemoryBarrier(VkPipelineStageFlags srcStageMask,
								 VkPipelineStageFlags dstStageMask,
								 MVKPipelineBarrier& barrier,
								 MVKCommandEncoder* cmdEncoder,
								 MVKCommandUse cmdUse);

#pragma mark Metal

	/** Returns the Metal texture underlying this image. */
	virtual id<MTLTexture> getMTLTexture(uint8_t planeIndex);

	/** Returns a Metal texture that interprets the pixels in the specified format. */
	id<MTLTexture> getMTLTexture(uint8_t planeIndex, MTLPixelFormat mtlPixFmt);

    /**
     * Sets this image to use the specified MTLTexture.
     *
     * Any differences in the properties of mtlTexture and this image will modify the 
     * properties of this image.
     *
     * If a MTLTexture has already been created for this image, it will be destroyed.
     */
    VkResult setMTLTexture(uint8_t planeIndex, id<MTLTexture> mtlTexture);

    /**
     * Indicates that this VkImage should use an IOSurface to underlay the Metal texture.
     *
     * If ioSurface is provided and is not nil, it will be used as the IOSurface.
     *
     * If ioSurface is not provided, or is nil, this image will create and use an IOSurface
     * whose properties are compatible with the properties of this image.
     *
     * If a MTLTexture has already been created for this image, it will be destroyed.
     *
     * Returns:
     *   - VK_SUCCESS.
     *   - VK_ERROR_FEATURE_NOT_PRESENT if IOSurfaces are not supported on the platform.
     *   - VK_ERROR_INITIALIZATION_FAILED if ioSurface is specified and is not compatible with this VkImage.
     */
    VkResult useIOSurface(IOSurfaceRef ioSurface = nil);

    /**
     * Returns the IOSurface underlying the MTLTexture,
     * or nil if no IOSurface has been set via useIOSurface().
     */
    IOSurfaceRef getIOSurface();

	/** Returns the Metal pixel format of this image. */
	inline MTLPixelFormat getMTLPixelFormat(uint8_t planeIndex) { return _planes[planeIndex]->_mtlPixFmt; }

	/** Returns the Metal texture type of this image. */
	inline MTLTextureType getMTLTextureType() { return _mtlTextureType; }

    /** 
     * Returns whether the Metal texel size is the same as the Vulkan texel size.
     *
     * If a different MTLPixelFormat was substituted for the desired VkFormat, the texel 
     * size may be different. This can occur for certain depth formats when the format 
     * is not supported on a platform, and the application has not verified this. 
     * In this case, a different depth format will automatically be substituted. 
     * With depth formats, this is usually accpetable, but can cause problems when
     * attempting to copy a depth image with a substituted format to and from a buffer.
     */
    inline bool hasExpectedTexelSize() { return _hasExpectedTexelSize; }

	/** Returns the Metal resource options for this image. */
    MTLStorageMode getMTLStorageMode();

	/** Returns the Metal CPU cache mode used by this image. */
	MTLCPUCacheMode getMTLCPUCacheMode();

	/** 
	 * Returns whether the memory is automatically coherent between device and host. 
	 * On macOS, this always returns false because textures cannot use Shared storage mode.
	 */
	bool isMemoryHostCoherent();

#pragma mark Construction

	MVKImage(MVKDevice* device, const VkImageCreateInfo* pCreateInfo);

	~MVKImage() override;

protected:
    friend MVKDeviceMemory;
    friend MVKDevice;
    friend MVKImageMemoryBinding;
    friend MVKImagePlane;
    friend class MVKImageViewPlane;
	friend MVKImageView;

<<<<<<< HEAD
	void propogateDebugName() override;
=======
	void propagateDebugName() override;
	MVKImageSubresource* getSubresource(uint32_t mipLevel, uint32_t arrayLayer);
>>>>>>> b0f1bacd
	void validateConfig(const VkImageCreateInfo* pCreateInfo, bool isAttachment);
	VkSampleCountFlagBits validateSamples(const VkImageCreateInfo* pCreateInfo, bool isAttachment);
	uint32_t validateMipLevels(const VkImageCreateInfo* pCreateInfo, bool isAttachment);
	bool validateLinear(const VkImageCreateInfo* pCreateInfo, bool isAttachment);
	void initExternalMemory(VkExternalMemoryHandleTypeFlags handleTypes);
    void releaseIOSurface();
<<<<<<< HEAD

    std::vector<std::unique_ptr<MVKImageMemoryBinding>> _memoryBindings;
    std::vector<std::unique_ptr<MVKImagePlane>> _planes;
=======
	MTLTextureDescriptor* newMTLTextureDescriptor();
    void updateMTLTextureContent(MVKImageSubresource& subresource, VkDeviceSize offset, VkDeviceSize size);
    void getMTLTextureContent(MVKImageSubresource& subresource, VkDeviceSize offset, VkDeviceSize size);
	bool shouldFlushHostMemory();
	VkResult flushToDevice(VkDeviceSize offset, VkDeviceSize size);
	VkResult pullFromDevice(VkDeviceSize offset, VkDeviceSize size);
	bool needsHostReadSync(VkPipelineStageFlags srcStageMask,
						   VkPipelineStageFlags dstStageMask,
						   MVKPipelineBarrier& barrier);

	MVKSmallVector<MVKImageSubresource, 1> _subresources;
	std::unordered_map<NSUInteger, id<MTLTexture>> _mtlTextureViews;
>>>>>>> b0f1bacd
    VkExtent3D _extent;
    uint32_t _mipLevels;
    uint32_t _arrayLayers;
    VkSampleCountFlagBits _samples;
    VkImageUsageFlags _usage;
    VkFormat _vkFormat;
	MTLTextureType _mtlTextureType;
    std::mutex _lock;
    IOSurfaceRef _ioSurface;
	VkDeviceSize _rowByteAlignment;
    bool _isDepthStencilAttachment;
	bool _canSupportMTLTextureView;
    bool _hasExpectedTexelSize;
    bool _hasChromaSubsampling;
	bool _isLinear;
	bool _is3DCompressed;
	bool _isAliasable;
};


#pragma mark -
#pragma mark MVKSwapchainImage

/** Abstract class of Vulkan image used as a rendering destination within a swapchain. */
class MVKSwapchainImage : public MVKImage {

public:

	/** Binds this resource to the specified offset within the specified memory allocation. */
	VkResult bindDeviceMemory(MVKDeviceMemory* mvkMem, VkDeviceSize memOffset, uint8_t planeIndex) override;

#pragma mark Metal

	/** Returns the Metal texture used by the CAMetalDrawable underlying this image. */
	id<MTLTexture> getMTLTexture(uint8_t planeIndex) override;


#pragma mark Construction

	/** Constructs an instance for the specified device and swapchain. */
	MVKSwapchainImage(MVKDevice* device,
					  const VkImageCreateInfo* pCreateInfo,
					  MVKSwapchain* swapchain,
					  uint32_t swapchainIndex);

protected:
	friend class MVKPeerSwapchainImage;

	virtual id<CAMetalDrawable> getCAMetalDrawable() = 0;

	MVKSwapchain* _swapchain;
	uint32_t _swapchainIndex;
};


#pragma mark -
#pragma mark MVKPresentableSwapchainImage

/** Indicates the relative availability of each image in the swapchain. */
typedef struct MVKSwapchainImageAvailability {
	uint64_t acquisitionID;			/**< When this image was last made available, relative to the other images in the swapchain. Smaller value is earlier. */
	bool isAvailable;				/**< Indicates whether this image is currently available. */

	bool operator< (const MVKSwapchainImageAvailability& rhs) const;
} MVKSwapchainImageAvailability;

/** Tracks a semaphore and fence for later signaling. */
typedef std::pair<MVKSemaphore*, MVKFence*> MVKSwapchainSignaler;


/** Represents a Vulkan swapchain image that can be submitted to the presentation engine. */
class MVKPresentableSwapchainImage : public MVKSwapchainImage {

public:

#pragma mark Metal

	/**
	 * Presents the contained drawable to the OS, releases the Metal drawable and its
	 * texture back to the Metal layer's pool, and makes the image memory available for new use.
	 *
	 * If mtlCmdBuff is not nil, the contained drawable is scheduled for presentation using
	 * the presentDrawable: method of the command buffer. If mtlCmdBuff is nil, the contained
	 * drawable is presented immediately using the present method of the drawable.
	 */
	void presentCAMetalDrawable(id<MTLCommandBuffer> mtlCmdBuff, bool hasPresentTime, uint32_t presentID, uint64_t desiredPresentTime);


#pragma mark Construction

	/** Constructs an instance for the specified device and swapchain. */
	MVKPresentableSwapchainImage(MVKDevice* device,
								 const VkImageCreateInfo* pCreateInfo,
								 MVKSwapchain* swapchain,
								 uint32_t swapchainIndex);

	~MVKPresentableSwapchainImage() override;

protected:
	friend MVKSwapchain;

	id<CAMetalDrawable> getCAMetalDrawable() override;
	void releaseMetalDrawable();
	MVKSwapchainImageAvailability getAvailability();
	void makeAvailable();
	void acquireAndSignalWhenAvailable(MVKSemaphore* semaphore, MVKFence* fence);
	void signal(MVKSwapchainSignaler& signaler, id<MTLCommandBuffer> mtlCmdBuff);
	void signalPresentationSemaphore(id<MTLCommandBuffer> mtlCmdBuff);
	static void markAsTracked(MVKSwapchainSignaler& signaler);
	static void unmarkAsTracked(MVKSwapchainSignaler& signaler);
	void renderWatermark(id<MTLCommandBuffer> mtlCmdBuff);

	id<CAMetalDrawable> _mtlDrawable;
	MVKSwapchainImageAvailability _availability;
	MVKSmallVector<MVKSwapchainSignaler, 1> _availabilitySignalers;
	MVKSwapchainSignaler _preSignaler;
	std::mutex _availabilityLock;
};


#pragma mark -
#pragma mark MVKPeerSwapchainImage

/** Represents a Vulkan swapchain image that can be associated as a peer to a swapchain image. */
class MVKPeerSwapchainImage : public MVKSwapchainImage {

public:

	/** Binds this resource according to the specified bind information. */
	VkResult bindDeviceMemory2(const VkBindImageMemoryInfo* pBindInfo) override;


#pragma mark Construction

	/** Constructs an instance for the specified device and swapchain. */
	MVKPeerSwapchainImage(MVKDevice* device,
						  const VkImageCreateInfo* pCreateInfo,
						  MVKSwapchain* swapchain,
						  uint32_t swapchainIndex);

protected:
	id<CAMetalDrawable> getCAMetalDrawable() override;

};


#pragma mark -
#pragma mark MVKImageViewPlane

class MVKImageViewPlane {

public:
    /** Returns the Metal texture underlying this image view. */
    id<MTLTexture> getMTLTexture();

    void releaseMTLTexture();

    ~MVKImageViewPlane();

protected:
    void propogateDebugName();
    id<MTLTexture> newMTLTexture();
    MVKImageViewPlane(MVKImageView* imageView, uint8_t planeIndex, MTLPixelFormat mtlPixFmt, const VkImageViewCreateInfo* pCreateInfo);

    friend MVKImageView;
    MVKImageView* _imageView;
    uint8_t _planeIndex;
    MTLPixelFormat _mtlPixFmt;
    uint32_t _packedSwizzle;
    id<MTLTexture> _mtlTexture;
    bool _useMTLTextureView;
};


#pragma mark -
#pragma mark MVKImageView

/** Represents a Vulkan image view. */
class MVKImageView : public MVKVulkanAPIDeviceObject {

public:

	/** Returns the Vulkan type of this object. */
	VkObjectType getVkObjectType() override { return VK_OBJECT_TYPE_IMAGE_VIEW; }

	/** Returns the debug report object type of this object. */
	VkDebugReportObjectTypeEXT getVkDebugReportObjectType() override { return VK_DEBUG_REPORT_OBJECT_TYPE_IMAGE_VIEW_EXT; }

#pragma mark Metal

	/** Returns the Metal texture underlying this image view. */
	id<MTLTexture> getMTLTexture(uint8_t planeIndex) { return _planes[planeIndex]->getMTLTexture(); }

	/** Returns the Metal pixel format of this image view. */
	inline MTLPixelFormat getMTLPixelFormat(uint8_t planeIndex) { return _planes[planeIndex]->_mtlPixFmt; }
    
    /** Returns the packed component swizzle of this image view. */
    inline uint32_t getPackedSwizzle(uint8_t planeIndex) { return _planes[planeIndex]->_packedSwizzle; }
    
    /** Returns the number of planes of this image view. */
    inline uint8_t getPlaneCount() { return _planes.size(); }

	/** Returns the Metal texture type of this image view. */
	inline MTLTextureType getMTLTextureType() { return _mtlTextureType; }

	/**
	 * Populates the texture of the specified render pass descriptor
	 * with the Metal texture underlying this image.
	 */
	void populateMTLRenderPassAttachmentDescriptor(MTLRenderPassAttachmentDescriptor* mtlAttDesc);

	/**
	 * Populates the resolve texture of the specified render pass descriptor
	 * with the Metal texture underlying this image.
	 */
	void populateMTLRenderPassAttachmentDescriptorResolve(MTLRenderPassAttachmentDescriptor* mtlAttDesc);

	/**
	 * Returns, in mtlPixFmt, a MTLPixelFormat, based on the MTLPixelFormat converted from
	 * the VkFormat, but possibly modified by the swizzles defined in the VkComponentMapping
	 * of the VkImageViewCreateInfo.
	 *
	 * Metal prior to version 3.0 does not support native per-texture swizzles, so if the swizzle
	 * is not an identity swizzle, this function attempts to find an alternate MTLPixelFormat that
	 * coincidentally matches the swizzled format.
	 *
	 * If a replacement MTLFormat was found, it is returned and useSwizzle is set to false.
	 * If a replacement MTLFormat could not be found, the original MTLPixelFormat is returned,
	 * and the useSwizzle is set to true, indicating that either native or shader swizzling
	 * should be used for this image view.
	 *
	 * This is a static function that can be used to validate image view formats prior to creating one.
	 */
	static VkResult validateSwizzledMTLPixelFormat(const VkImageViewCreateInfo* pCreateInfo,
												   MVKVulkanAPIObject* apiObject,
												   bool hasNativeSwizzleSupport,
												   bool hasShaderSwizzleSupport,
												   MTLPixelFormat& mtlPixFmt,
												   bool& useSwizzle);


#pragma mark Construction

	MVKImageView(MVKDevice* device,
				 const VkImageViewCreateInfo* pCreateInfo,
				 const MVKConfiguration* pAltMVKConfig = nullptr);

protected:
<<<<<<< HEAD
    friend MVKImageViewPlane;
    
	void propogateDebugName() override;
=======
	void propagateDebugName() override;
	id<MTLTexture> newMTLTexture();
	void initMTLTextureViewSupport();
	void validateImageViewConfig(const VkImageViewCreateInfo* pCreateInfo);
>>>>>>> b0f1bacd

    MVKImage* _image;
    std::vector<std::unique_ptr<MVKImageViewPlane>> _planes;
    VkImageSubresourceRange _subresourceRange;
    VkImageUsageFlags _usage;
	std::mutex _lock;
	MTLTextureType _mtlTextureType;
};


#pragma mark -
#pragma mark MVKSamplerYcbcrConversion

/** Represents a Vulkan sampler ycbcr conversion. */
class MVKSamplerYcbcrConversion : public MVKVulkanAPIDeviceObject {

public:
    /** Returns the Vulkan type of this object. */
    VkObjectType getVkObjectType() override { return VK_OBJECT_TYPE_SAMPLER_YCBCR_CONVERSION; }

    /** Returns the debug report object type of this object. */
    VkDebugReportObjectTypeEXT getVkDebugReportObjectType() override { return VK_DEBUG_REPORT_OBJECT_TYPE_SAMPLER_YCBCR_CONVERSION_EXT; }
    
    /** Returns the number of planes of this ycbcr conversion. */
    inline uint8_t getPlaneCount() { return _planes; }

    /** Writes this conversion settings to a MSL constant sampler */
    void updateConstExprSampler(SPIRV_CROSS_NAMESPACE::MSLConstexprSampler& constExprSampler) const;

    MVKSamplerYcbcrConversion(MVKDevice* device, const VkSamplerYcbcrConversionCreateInfo* pCreateInfo);

    ~MVKSamplerYcbcrConversion() override {}

protected:
    void propogateDebugName() override {}

    uint8_t _planes, _bpc;
    SPIRV_CROSS_NAMESPACE::MSLFormatResolution _resolution;
    SPIRV_CROSS_NAMESPACE::MSLSamplerFilter _chroma_filter;
    SPIRV_CROSS_NAMESPACE::MSLChromaLocation _x_chroma_offset, _y_chroma_offset;
    SPIRV_CROSS_NAMESPACE::MSLComponentSwizzle _swizzle[4];
    SPIRV_CROSS_NAMESPACE::MSLSamplerYCbCrModelConversion _ycbcr_model;
    SPIRV_CROSS_NAMESPACE::MSLSamplerYCbCrRange _ycbcr_range;
    bool _forceExplicitReconstruction;
};


#pragma mark -
#pragma mark MVKSampler

/** Represents a Vulkan sampler. */
class MVKSampler : public MVKVulkanAPIDeviceObject {

public:

	/** Returns the Vulkan type of this object. */
	VkObjectType getVkObjectType() override { return VK_OBJECT_TYPE_SAMPLER; }

	/** Returns the debug report object type of this object. */
	VkDebugReportObjectTypeEXT getVkDebugReportObjectType() override { return VK_DEBUG_REPORT_OBJECT_TYPE_SAMPLER_EXT; }

	/** Returns the Metal sampler state. */
	inline id<MTLSamplerState> getMTLSamplerState() { return _mtlSamplerState; }
    
    /** Returns the number of planes if this is a ycbcr conversion or 0 otherwise. */
    inline uint8_t getPlaneCount() { return (_ycbcrConversion) ? _ycbcrConversion->getPlaneCount() : 0; }


	/**
	 * If this sampler requires hardcoding in MSL, populates the hardcoded sampler in the resource binding.
	 * Returns whether this sampler requires hardcoding in MSL, and the constant sampler was populated.
	 */
	bool getConstexprSampler(mvk::MSLResourceBinding& resourceBinding);

	/** Returns whether this sampler must be implemented as a hardcoded constant sampler in the shader MSL code. */
	inline 	bool getRequiresConstExprSampler() { return _requiresConstExprSampler; }

	MVKSampler(MVKDevice* device, const VkSamplerCreateInfo* pCreateInfo);

	~MVKSampler() override;

protected:
	void propagateDebugName() override {}
	MTLSamplerDescriptor* newMTLSamplerDescriptor(const VkSamplerCreateInfo* pCreateInfo);
	void initConstExprSampler(const VkSamplerCreateInfo* pCreateInfo);

	id<MTLSamplerState> _mtlSamplerState;
	SPIRV_CROSS_NAMESPACE::MSLConstexprSampler _constExprSampler;
	MVKSamplerYcbcrConversion* _ycbcrConversion;
	bool _requiresConstExprSampler;
};<|MERGE_RESOLUTION|>--- conflicted
+++ resolved
@@ -62,7 +62,7 @@
     MVKImageSubresource* getSubresource(uint32_t mipLevel, uint32_t arrayLayer);
     void updateMTLTextureContent(MVKImageSubresource& subresource, VkDeviceSize offset, VkDeviceSize size);
     void getMTLTextureContent(MVKImageSubresource& subresource, VkDeviceSize offset, VkDeviceSize size);
-    void propogateDebugName();
+    void propagateDebugName();
     MVKImageMemoryBinding* getMemoryBinding() const;
 
     MVKImagePlane(MVKImage* image, uint8_t planeIndex);
@@ -76,7 +76,7 @@
     MTLPixelFormat _mtlPixFmt;
     id<MTLTexture> _mtlTexture;
     std::unordered_map<NSUInteger, id<MTLTexture>> _mtlTextureViews;
-    MVKVectorInline<MVKImageSubresource, 1> _subresources;
+    MVKSmallVector<MVKImageSubresource, 1> _subresources;
 };
 
 
@@ -105,7 +105,7 @@
     /** Applies the specified global memory barrier. */
     void applyMemoryBarrier(VkPipelineStageFlags srcStageMask,
                             VkPipelineStageFlags dstStageMask,
-                            VkMemoryBarrier* pMemoryBarrier,
+                            MVKPipelineBarrier& barrier,
                             MVKCommandEncoder* cmdEncoder,
                             MVKCommandUse cmdUse) override;
     
@@ -116,10 +116,10 @@
     friend MVKImagePlane;
     friend MVKImage;
 
-    void propogateDebugName() override;
+    void propagateDebugName() override;
     bool needsHostReadSync(VkPipelineStageFlags srcStageMask,
-    VkPipelineStageFlags dstStageMask,
-    VkMemoryBarrier* pImageMemoryBarrier) override;
+                           VkPipelineStageFlags dstStageMask,
+                           VkMemoryBarrier* pMemoryBarrier) override;
     bool shouldFlushHostMemory();
     VkResult flushToDevice(VkDeviceSize offset, VkDeviceSize size);
     VkResult pullFromDevice(VkDeviceSize offset, VkDeviceSize size);
@@ -177,7 +177,7 @@
 	 * Returns the 3D extent of this image at the specified mipmap level. 
 	 * For 2D or cube images, the Z component will be 1.
 	 */
-	VkExtent3D getExtent3D(uint32_t planeIndex, uint32_t mipLevel);
+	VkExtent3D getExtent3D(uint8_t planeIndex, uint32_t mipLevel);
 
 	/** Returns the number of mipmap levels in this image. */
 	inline uint32_t getMipLevelCount() { return _mipLevels; }
@@ -197,7 +197,7 @@
       * For compressed formats, this is the number of bytes in a row of blocks, which
       * will typically span more than one row of texels.
 	  */
-	VkDeviceSize getBytesPerRow(uint32_t planeIndex, uint32_t mipLevel);
+	VkDeviceSize getBytesPerRow(uint8_t planeIndex, uint32_t mipLevel);
 
 	/**
 	 * Returns the number of bytes per image layer (for cube, array, or 3D images) 
@@ -205,7 +205,10 @@
 	 * of bytes per row (as returned by the getBytesPerRow() function, multiplied by 
 	 * the height of each 2D image.
 	 */
-	VkDeviceSize getBytesPerLayer(uint32_t planeIndex, uint32_t mipLevel);
+	VkDeviceSize getBytesPerLayer(uint8_t planeIndex, uint32_t mipLevel);
+    
+    /** Returns the number of planes of this image view. */
+    inline uint8_t getPlaneCount() { return _planes.size(); }
 
 	/** Populates the specified layout for the specified sub-resource. */
 	VkResult getSubresourceLayout(const VkImageSubresource* pSubresource,
@@ -229,16 +232,6 @@
 	/** Binds this resource to the specified offset within the specified memory allocation. */
 	virtual VkResult bindDeviceMemory2(const VkBindImageMemoryInfo* pBindInfo);
 
-<<<<<<< HEAD
-=======
-	/** Applies the specified global memory barrier. */
-	void applyMemoryBarrier(VkPipelineStageFlags srcStageMask,
-							VkPipelineStageFlags dstStageMask,
-							MVKPipelineBarrier& barrier,
-							MVKCommandEncoder* cmdEncoder,
-							MVKCommandUse cmdUse) override;
-
->>>>>>> b0f1bacd
 	/** Applies the specified image memory barrier. */
 	void applyImageMemoryBarrier(VkPipelineStageFlags srcStageMask,
 								 VkPipelineStageFlags dstStageMask,
@@ -331,36 +324,16 @@
     friend class MVKImageViewPlane;
 	friend MVKImageView;
 
-<<<<<<< HEAD
-	void propogateDebugName() override;
-=======
 	void propagateDebugName() override;
-	MVKImageSubresource* getSubresource(uint32_t mipLevel, uint32_t arrayLayer);
->>>>>>> b0f1bacd
 	void validateConfig(const VkImageCreateInfo* pCreateInfo, bool isAttachment);
 	VkSampleCountFlagBits validateSamples(const VkImageCreateInfo* pCreateInfo, bool isAttachment);
 	uint32_t validateMipLevels(const VkImageCreateInfo* pCreateInfo, bool isAttachment);
 	bool validateLinear(const VkImageCreateInfo* pCreateInfo, bool isAttachment);
 	void initExternalMemory(VkExternalMemoryHandleTypeFlags handleTypes);
     void releaseIOSurface();
-<<<<<<< HEAD
 
     std::vector<std::unique_ptr<MVKImageMemoryBinding>> _memoryBindings;
     std::vector<std::unique_ptr<MVKImagePlane>> _planes;
-=======
-	MTLTextureDescriptor* newMTLTextureDescriptor();
-    void updateMTLTextureContent(MVKImageSubresource& subresource, VkDeviceSize offset, VkDeviceSize size);
-    void getMTLTextureContent(MVKImageSubresource& subresource, VkDeviceSize offset, VkDeviceSize size);
-	bool shouldFlushHostMemory();
-	VkResult flushToDevice(VkDeviceSize offset, VkDeviceSize size);
-	VkResult pullFromDevice(VkDeviceSize offset, VkDeviceSize size);
-	bool needsHostReadSync(VkPipelineStageFlags srcStageMask,
-						   VkPipelineStageFlags dstStageMask,
-						   MVKPipelineBarrier& barrier);
-
-	MVKSmallVector<MVKImageSubresource, 1> _subresources;
-	std::unordered_map<NSUInteger, id<MTLTexture>> _mtlTextureViews;
->>>>>>> b0f1bacd
     VkExtent3D _extent;
     uint32_t _mipLevels;
     uint32_t _arrayLayers;
@@ -521,7 +494,7 @@
     ~MVKImageViewPlane();
 
 protected:
-    void propogateDebugName();
+    void propagateDebugName();
     id<MTLTexture> newMTLTexture();
     MVKImageViewPlane(MVKImageView* imageView, uint8_t planeIndex, MTLPixelFormat mtlPixFmt, const VkImageViewCreateInfo* pCreateInfo);
 
@@ -609,16 +582,9 @@
 				 const MVKConfiguration* pAltMVKConfig = nullptr);
 
 protected:
-<<<<<<< HEAD
     friend MVKImageViewPlane;
     
-	void propogateDebugName() override;
-=======
 	void propagateDebugName() override;
-	id<MTLTexture> newMTLTexture();
-	void initMTLTextureViewSupport();
-	void validateImageViewConfig(const VkImageViewCreateInfo* pCreateInfo);
->>>>>>> b0f1bacd
 
     MVKImage* _image;
     std::vector<std::unique_ptr<MVKImageViewPlane>> _planes;
@@ -653,7 +619,7 @@
     ~MVKSamplerYcbcrConversion() override {}
 
 protected:
-    void propogateDebugName() override {}
+    void propagateDebugName() override {}
 
     uint8_t _planes, _bpc;
     SPIRV_CROSS_NAMESPACE::MSLFormatResolution _resolution;
