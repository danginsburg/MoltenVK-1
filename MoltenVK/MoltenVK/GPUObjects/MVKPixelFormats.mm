/*
 * MVKPixelFormats.mm
 *
 * Copyright (c) 2015-2020 The Brenwill Workshop Ltd. (http://www.brenwill.com)
 *
 * Licensed under the Apache License, Version 2.0 (the "License");
 * you may not use this file except in compliance with the License.
 * You may obtain a copy of the License at
 *
 *     http://www.apache.org/licenses/LICENSE-2.0
 *
 * Unless required by applicable law or agreed to in writing, software
 * distributed under the License is distributed on an "AS IS" BASIS,
 * WITHOUT WARRANTIES OR CONDITIONS OF ANY KIND, either express or implied.
 * See the License for the specific language governing permissions and
 * limitations under the License.
 */

#include "MVKPixelFormats.h"
#include "MVKDevice.h"
#include "MVKFoundation.h"
#include "MVKLogging.h"
#include <string>

using namespace std;


// Add stub defs for unsupported MTLPixelFormats per platform
#if MVK_MACOS
#   define MTLPixelFormatABGR4Unorm             MTLPixelFormatInvalid
#   define MTLPixelFormatB5G6R5Unorm            MTLPixelFormatInvalid
#   define MTLPixelFormatA1BGR5Unorm            MTLPixelFormatInvalid
#   define MTLPixelFormatBGR5A1Unorm            MTLPixelFormatInvalid
#   define MTLPixelFormatR8Unorm_sRGB           MTLPixelFormatInvalid
#   define MTLPixelFormatRG8Unorm_sRGB          MTLPixelFormatInvalid

#   define MTLPixelFormatETC2_RGB8              MTLPixelFormatInvalid
#   define MTLPixelFormatETC2_RGB8_sRGB         MTLPixelFormatInvalid
#   define MTLPixelFormatETC2_RGB8A1            MTLPixelFormatInvalid
#   define MTLPixelFormatETC2_RGB8A1_sRGB       MTLPixelFormatInvalid
#   define MTLPixelFormatEAC_RGBA8              MTLPixelFormatInvalid
#   define MTLPixelFormatEAC_RGBA8_sRGB         MTLPixelFormatInvalid
#   define MTLPixelFormatEAC_R11Unorm           MTLPixelFormatInvalid
#   define MTLPixelFormatEAC_R11Snorm           MTLPixelFormatInvalid
#   define MTLPixelFormatEAC_RG11Unorm          MTLPixelFormatInvalid
#   define MTLPixelFormatEAC_RG11Snorm          MTLPixelFormatInvalid

#   define MTLPixelFormatASTC_4x4_LDR           MTLPixelFormatInvalid
#   define MTLPixelFormatASTC_4x4_sRGB          MTLPixelFormatInvalid
#   define MTLPixelFormatASTC_5x4_LDR           MTLPixelFormatInvalid
#   define MTLPixelFormatASTC_5x4_sRGB          MTLPixelFormatInvalid
#   define MTLPixelFormatASTC_5x5_LDR           MTLPixelFormatInvalid
#   define MTLPixelFormatASTC_5x5_sRGB          MTLPixelFormatInvalid
#   define MTLPixelFormatASTC_6x5_LDR           MTLPixelFormatInvalid
#   define MTLPixelFormatASTC_6x5_sRGB          MTLPixelFormatInvalid
#   define MTLPixelFormatASTC_6x6_LDR           MTLPixelFormatInvalid
#   define MTLPixelFormatASTC_6x6_sRGB          MTLPixelFormatInvalid
#   define MTLPixelFormatASTC_8x5_LDR           MTLPixelFormatInvalid
#   define MTLPixelFormatASTC_8x5_sRGB          MTLPixelFormatInvalid
#   define MTLPixelFormatASTC_8x6_LDR           MTLPixelFormatInvalid
#   define MTLPixelFormatASTC_8x6_sRGB          MTLPixelFormatInvalid
#   define MTLPixelFormatASTC_8x8_LDR           MTLPixelFormatInvalid
#   define MTLPixelFormatASTC_8x8_sRGB          MTLPixelFormatInvalid
#   define MTLPixelFormatASTC_10x5_LDR          MTLPixelFormatInvalid
#   define MTLPixelFormatASTC_10x5_sRGB         MTLPixelFormatInvalid
#   define MTLPixelFormatASTC_10x6_LDR          MTLPixelFormatInvalid
#   define MTLPixelFormatASTC_10x6_sRGB         MTLPixelFormatInvalid
#   define MTLPixelFormatASTC_10x8_LDR          MTLPixelFormatInvalid
#   define MTLPixelFormatASTC_10x8_sRGB         MTLPixelFormatInvalid
#   define MTLPixelFormatASTC_10x10_LDR         MTLPixelFormatInvalid
#   define MTLPixelFormatASTC_10x10_sRGB        MTLPixelFormatInvalid
#   define MTLPixelFormatASTC_12x10_LDR         MTLPixelFormatInvalid
#   define MTLPixelFormatASTC_12x10_sRGB        MTLPixelFormatInvalid
#   define MTLPixelFormatASTC_12x12_LDR         MTLPixelFormatInvalid
#   define MTLPixelFormatASTC_12x12_sRGB        MTLPixelFormatInvalid

#   define MTLPixelFormatPVRTC_RGB_2BPP         MTLPixelFormatInvalid
#   define MTLPixelFormatPVRTC_RGB_2BPP_sRGB    MTLPixelFormatInvalid
#   define MTLPixelFormatPVRTC_RGB_4BPP         MTLPixelFormatInvalid
#   define MTLPixelFormatPVRTC_RGB_4BPP_sRGB    MTLPixelFormatInvalid
#   define MTLPixelFormatPVRTC_RGBA_2BPP        MTLPixelFormatInvalid
#   define MTLPixelFormatPVRTC_RGBA_2BPP_sRGB   MTLPixelFormatInvalid
#   define MTLPixelFormatPVRTC_RGBA_4BPP        MTLPixelFormatInvalid
#   define MTLPixelFormatPVRTC_RGBA_4BPP_sRGB   MTLPixelFormatInvalid

#   define MTLPixelFormatDepth16Unorm_Stencil8  MTLPixelFormatDepth24Unorm_Stencil8
#   define MTLPixelFormatBGRA10_XR				MTLPixelFormatInvalid
#   define MTLPixelFormatBGRA10_XR_sRGB			MTLPixelFormatInvalid
#   define MTLPixelFormatBGR10_XR				MTLPixelFormatInvalid
#   define MTLPixelFormatBGR10_XR_sRGB			MTLPixelFormatInvalid
#endif

#if MVK_IOS
#   define MTLPixelFormatDepth16Unorm           MTLPixelFormatInvalid
#   define MTLPixelFormatDepth24Unorm_Stencil8  MTLPixelFormatInvalid
#   define MTLPixelFormatX24_Stencil8           MTLPixelFormatInvalid
#   define MTLPixelFormatBC1_RGBA               MTLPixelFormatInvalid
#   define MTLPixelFormatBC1_RGBA_sRGB          MTLPixelFormatInvalid
#   define MTLPixelFormatBC2_RGBA               MTLPixelFormatInvalid
#   define MTLPixelFormatBC2_RGBA_sRGB          MTLPixelFormatInvalid
#   define MTLPixelFormatBC3_RGBA               MTLPixelFormatInvalid
#   define MTLPixelFormatBC3_RGBA_sRGB          MTLPixelFormatInvalid
#   define MTLPixelFormatBC4_RUnorm             MTLPixelFormatInvalid
#   define MTLPixelFormatBC4_RSnorm             MTLPixelFormatInvalid
#   define MTLPixelFormatBC5_RGUnorm            MTLPixelFormatInvalid
#   define MTLPixelFormatBC5_RGSnorm            MTLPixelFormatInvalid
#   define MTLPixelFormatBC6H_RGBUfloat         MTLPixelFormatInvalid
#   define MTLPixelFormatBC6H_RGBFloat          MTLPixelFormatInvalid
#   define MTLPixelFormatBC7_RGBAUnorm          MTLPixelFormatInvalid
#   define MTLPixelFormatBC7_RGBAUnorm_sRGB     MTLPixelFormatInvalid

#   define MTLPixelFormatDepth16Unorm_Stencil8  MTLPixelFormatDepth32Float_Stencil8
#endif


#pragma mark -
#pragma mark MVKPixelFormats

MVKVulkanAPIObject* MVKPixelFormats::getVulkanAPIObject() { return _physicalDevice; };

bool MVKPixelFormats::isSupported(VkFormat vkFormat) {
	return getVkFormatDesc(vkFormat).isSupported();
}

bool MVKPixelFormats::isSupportedOrSubstitutable(VkFormat vkFormat) {
	return getVkFormatDesc(vkFormat).isSupportedOrSubstitutable();
}

bool MVKPixelFormats::isSupported(MTLPixelFormat mtlFormat) {
	return getMTLPixelFormatDesc(mtlFormat).isSupported();
}

bool MVKPixelFormats::isDepthFormat(MTLPixelFormat mtlFormat) {
	switch (mtlFormat) {
		case MTLPixelFormatDepth32Float:
#if MVK_MACOS
		case MTLPixelFormatDepth16Unorm:
		case MTLPixelFormatDepth24Unorm_Stencil8:
#endif
		case MTLPixelFormatDepth32Float_Stencil8:
			return true;
		default:
			return false;
	}
}

bool MVKPixelFormats::isStencilFormat(MTLPixelFormat mtlFormat) {
	switch (mtlFormat) {
		case MTLPixelFormatStencil8:
#if MVK_MACOS
		case MTLPixelFormatDepth24Unorm_Stencil8:
		case MTLPixelFormatX24_Stencil8:
#endif
		case MTLPixelFormatDepth32Float_Stencil8:
		case MTLPixelFormatX32_Stencil8:
			return true;
		default:
			return false;
	}
}

bool MVKPixelFormats::isPVRTCFormat(MTLPixelFormat mtlFormat) {
	switch (mtlFormat) {
#if MVK_IOS
		case MTLPixelFormatPVRTC_RGBA_2BPP:
		case MTLPixelFormatPVRTC_RGBA_2BPP_sRGB:
		case MTLPixelFormatPVRTC_RGBA_4BPP:
		case MTLPixelFormatPVRTC_RGBA_4BPP_sRGB:
		case MTLPixelFormatPVRTC_RGB_2BPP:
		case MTLPixelFormatPVRTC_RGB_2BPP_sRGB:
		case MTLPixelFormatPVRTC_RGB_4BPP:
		case MTLPixelFormatPVRTC_RGB_4BPP_sRGB:
			return true;
#endif
		default:
			return false;
	}
}

MVKFormatType MVKPixelFormats::getFormatType(VkFormat vkFormat) {
	return getVkFormatDesc(vkFormat).formatType;
}

MVKFormatType MVKPixelFormats::getFormatType(MTLPixelFormat mtlFormat) {
	return getVkFormatDesc(mtlFormat).formatType;
}

MTLPixelFormat MVKPixelFormats::getMTLPixelFormat(VkFormat vkFormat) {
	auto& vkDesc = getVkFormatDesc(vkFormat);
	MTLPixelFormat mtlPixFmt = vkDesc.mtlPixelFormat;

	// If the MTLPixelFormat is not supported but VkFormat is valid,
	// attempt to substitute a different format and potentially report an error.
	if ( !mtlPixFmt && vkFormat ) {
		mtlPixFmt = vkDesc.mtlPixelFormatSubstitute;

		// Report an error if there is no substitute, or the first time a substitution is made.
		if ( !mtlPixFmt || !vkDesc.hasReportedSubstitution ) {
			string errMsg;
			errMsg += "VkFormat ";
			errMsg += vkDesc.name;
			errMsg += " is not supported on this device.";

			if (mtlPixFmt) {
				vkDesc.hasReportedSubstitution = true;

				auto& vkDescSubs = getVkFormatDesc(mtlPixFmt);
				errMsg += " Using VkFormat ";
				errMsg += vkDescSubs.name;
				errMsg += " instead.";
			}
			MVKBaseObject::reportError(_physicalDevice, VK_ERROR_FORMAT_NOT_SUPPORTED, "%s", errMsg.c_str());
		}
	}

	return mtlPixFmt;
}

VkFormat MVKPixelFormats::getVkFormat(MTLPixelFormat mtlFormat) {
    return getMTLPixelFormatDesc(mtlFormat).vkFormat;
}

uint32_t MVKPixelFormats::getBytesPerBlock(VkFormat vkFormat) {
    return getVkFormatDesc(vkFormat).bytesPerBlock;
}

uint32_t MVKPixelFormats::getBytesPerBlock(MTLPixelFormat mtlFormat) {
    return getVkFormatDesc(mtlFormat).bytesPerBlock;
}

VkExtent2D MVKPixelFormats::getBlockTexelSize(VkFormat vkFormat) {
    return getVkFormatDesc(vkFormat).blockTexelSize;
}

VkExtent2D MVKPixelFormats::getBlockTexelSize(MTLPixelFormat mtlFormat) {
    return getVkFormatDesc(mtlFormat).blockTexelSize;
}

uint8_t MVKPixelFormats::getChromaSubsamplingPlaneCount(VkFormat vkFormat) {
    return getVkFormatDesc(vkFormat).chromaSubsamplingPlaneCount;
}

uint8_t MVKPixelFormats::getChromaSubsamplingComponentBits(VkFormat vkFormat) {
    return getVkFormatDesc(vkFormat).chromaSubsamplingComponentBits;
}

SPIRV_CROSS_NAMESPACE::MSLFormatResolution MVKPixelFormats::getChromaSubsamplingResolution(VkFormat vkFormat) {
    VkExtent2D blockTexelSize = getVkFormatDesc(vkFormat).blockTexelSize;
    return (blockTexelSize.width != 2) ? SPIRV_CROSS_NAMESPACE::MSL_FORMAT_RESOLUTION_444
        : (blockTexelSize.height != 2) ? SPIRV_CROSS_NAMESPACE::MSL_FORMAT_RESOLUTION_422
                                       : SPIRV_CROSS_NAMESPACE::MSL_FORMAT_RESOLUTION_420;
}

uint8_t MVKPixelFormats::getChromaSubsamplingPlanes(VkFormat vkFormat, VkExtent2D blockTexelSize[3], uint32_t bytesPerBlock[3], MTLPixelFormat mtlPixFmt[3]) {
    uint8_t planes = getChromaSubsamplingPlaneCount(vkFormat);
    uint8_t bits = getChromaSubsamplingComponentBits(vkFormat);
    SPIRV_CROSS_NAMESPACE::MSLFormatResolution resolution = getChromaSubsamplingResolution(vkFormat);
    bytesPerBlock[0] = mvkCeilingDivide((uint32_t)bits/8U, 1U);
    switch(resolution) {
        default:
            return 0;
        case SPIRV_CROSS_NAMESPACE::MSL_FORMAT_RESOLUTION_444:
            blockTexelSize[0] = blockTexelSize[1] = blockTexelSize[2] = VkExtent2D{1, 1};
            break;
        case SPIRV_CROSS_NAMESPACE::MSL_FORMAT_RESOLUTION_422:
            blockTexelSize[0] = blockTexelSize[1] = blockTexelSize[2] = VkExtent2D{2, 1};
            break;
        case SPIRV_CROSS_NAMESPACE::MSL_FORMAT_RESOLUTION_420:
            blockTexelSize[0] = blockTexelSize[1] = blockTexelSize[2] = VkExtent2D{2, 2};
            break;
    }
    switch(planes) {
        default:
            return 0;
        case 1:
            bytesPerBlock[0] *= 4;
            mtlPixFmt[0] = (bits == 8) ? MTLPixelFormatRGBA8Unorm : MTLPixelFormatRGBA16Unorm;
            break;
        case 2:
            blockTexelSize[0] = VkExtent2D{1, 1};
            bytesPerBlock[1] = bytesPerBlock[0]*2;
            mtlPixFmt[0] = (bits == 8) ? MTLPixelFormatR8Unorm : MTLPixelFormatR16Unorm;
            mtlPixFmt[1] = (bits == 8) ? MTLPixelFormatRG8Unorm : MTLPixelFormatRG16Unorm;
            break;
        case 3:
            blockTexelSize[0] = VkExtent2D{1, 1};
            bytesPerBlock[1] = bytesPerBlock[2] = bytesPerBlock[0];
            mtlPixFmt[0] = mtlPixFmt[1] = mtlPixFmt[2] = (bits == 8) ? MTLPixelFormatR8Unorm : MTLPixelFormatR16Unorm;
            break;
    }
    return planes;
}

float MVKPixelFormats::getBytesPerTexel(VkFormat vkFormat) {
    return getVkFormatDesc(vkFormat).bytesPerTexel();
}

float MVKPixelFormats::getBytesPerTexel(MTLPixelFormat mtlFormat) {
    return getVkFormatDesc(mtlFormat).bytesPerTexel();
}

size_t MVKPixelFormats::getBytesPerRow(VkFormat vkFormat, uint32_t texelsPerRow) {
    auto& vkDesc = getVkFormatDesc(vkFormat);
    return mvkCeilingDivide(texelsPerRow, vkDesc.blockTexelSize.width) * vkDesc.bytesPerBlock;
}

size_t MVKPixelFormats::getBytesPerRow(MTLPixelFormat mtlFormat, uint32_t texelsPerRow) {
	auto& vkDesc = getVkFormatDesc(mtlFormat);
    return mvkCeilingDivide(texelsPerRow, vkDesc.blockTexelSize.width) * vkDesc.bytesPerBlock;
}

size_t MVKPixelFormats::getBytesPerLayer(VkFormat vkFormat, size_t bytesPerRow, uint32_t texelRowsPerLayer) {
    return mvkCeilingDivide(texelRowsPerLayer, getVkFormatDesc(vkFormat).blockTexelSize.height) * bytesPerRow;
}

size_t MVKPixelFormats::getBytesPerLayer(MTLPixelFormat mtlFormat, size_t bytesPerRow, uint32_t texelRowsPerLayer) {
    return mvkCeilingDivide(texelRowsPerLayer, getVkFormatDesc(mtlFormat).blockTexelSize.height) * bytesPerRow;
}

VkFormatProperties& MVKPixelFormats::getVkFormatProperties(VkFormat vkFormat) {
	return getVkFormatDesc(vkFormat).properties;
}

MVKMTLFmtCaps MVKPixelFormats::getCapabilities(VkFormat vkFormat) {
	return getMTLPixelFormatDesc(getVkFormatDesc(vkFormat).mtlPixelFormat).mtlFmtCaps;
}

MVKMTLFmtCaps MVKPixelFormats::getCapabilities(MTLPixelFormat mtlFormat) {
	return getMTLPixelFormatDesc(mtlFormat).mtlFmtCaps;
}

const char* MVKPixelFormats::getName(VkFormat vkFormat) {
    return getVkFormatDesc(vkFormat).name;
}

const char* MVKPixelFormats::getName(MTLPixelFormat mtlFormat) {
    return getMTLPixelFormatDesc(mtlFormat).name;
}

void MVKPixelFormats::enumerateSupportedFormats(VkFormatProperties properties, bool any, std::function<bool(VkFormat)> func) {
	static const auto areFeaturesSupported = [any](uint32_t a, uint32_t b) {
		if (b == 0) return true;
		if (any)
			return mvkIsAnyFlagEnabled(a, b);
		else
			return mvkAreAllFlagsEnabled(a, b);
	};
	for (auto& vkDesc : _vkFormatDescriptions) {
		if (vkDesc.isSupported() &&
			areFeaturesSupported(vkDesc.properties.linearTilingFeatures, properties.linearTilingFeatures) &&
			areFeaturesSupported(vkDesc.properties.optimalTilingFeatures, properties.optimalTilingFeatures) &&
			areFeaturesSupported(vkDesc.properties.bufferFeatures, properties.bufferFeatures)) {
			if ( !func(vkDesc.vkFormat) ) {
				break;
			}
		}
	}
}

MTLVertexFormat MVKPixelFormats::getMTLVertexFormat(VkFormat vkFormat) {
	auto& vkDesc = getVkFormatDesc(vkFormat);
	MTLVertexFormat mtlVtxFmt = vkDesc.mtlVertexFormat;

	// If the MTLVertexFormat is not supported but VkFormat is valid,
	// report an error, and possibly substitute a different MTLVertexFormat.
	if ( !mtlVtxFmt && vkFormat ) {
		string errMsg;
		errMsg += "VkFormat ";
		errMsg += vkDesc.name;
		errMsg += " is not supported for vertex buffers on this device.";

		if (vkDesc.vertexIsSupportedOrSubstitutable()) {
			mtlVtxFmt = vkDesc.mtlVertexFormatSubstitute;

			auto& vkDescSubs = getVkFormatDesc(getMTLVertexFormatDesc(mtlVtxFmt).vkFormat);
			errMsg += " Using VkFormat ";
			errMsg += vkDescSubs.name;
			errMsg += " instead.";
		}
		MVKBaseObject::reportError(_physicalDevice, VK_ERROR_FORMAT_NOT_SUPPORTED, "%s", errMsg.c_str());
	}

	return mtlVtxFmt;
}

MTLClearColor MVKPixelFormats::getMTLClearColor(VkClearValue vkClearValue, VkFormat vkFormat) {
	MTLClearColor mtlClr;
	switch (getFormatType(vkFormat)) {
		case kMVKFormatColorHalf:
		case kMVKFormatColorFloat:
			mtlClr.red		= vkClearValue.color.float32[0];
			mtlClr.green	= vkClearValue.color.float32[1];
			mtlClr.blue		= vkClearValue.color.float32[2];
			mtlClr.alpha	= vkClearValue.color.float32[3];
			break;
		case kMVKFormatColorUInt8:
		case kMVKFormatColorUInt16:
		case kMVKFormatColorUInt32:
			mtlClr.red		= vkClearValue.color.uint32[0];
			mtlClr.green	= vkClearValue.color.uint32[1];
			mtlClr.blue		= vkClearValue.color.uint32[2];
			mtlClr.alpha	= vkClearValue.color.uint32[3];
			break;
		case kMVKFormatColorInt8:
		case kMVKFormatColorInt16:
		case kMVKFormatColorInt32:
			mtlClr.red		= vkClearValue.color.int32[0];
			mtlClr.green	= vkClearValue.color.int32[1];
			mtlClr.blue		= vkClearValue.color.int32[2];
			mtlClr.alpha	= vkClearValue.color.int32[3];
			break;
		default:
			mtlClr.red		= 0.0;
			mtlClr.green	= 0.0;
			mtlClr.blue		= 0.0;
			mtlClr.alpha	= 1.0;
			break;
	}
	return mtlClr;
}

double MVKPixelFormats::getMTLClearDepthValue(VkClearValue vkClearValue) {
	return vkClearValue.depthStencil.depth;
}

uint32_t MVKPixelFormats::getMTLClearStencilValue(VkClearValue vkClearValue) {
	return vkClearValue.depthStencil.stencil;
}

VkImageUsageFlags MVKPixelFormats::getVkImageUsageFlags(MTLTextureUsage mtlUsage,
														MTLPixelFormat mtlFormat) {
    VkImageUsageFlags vkImageUsageFlags = 0;

    if ( mvkAreAllFlagsEnabled(mtlUsage, MTLTextureUsageShaderRead) ) {
        mvkEnableFlags(vkImageUsageFlags, VK_IMAGE_USAGE_TRANSFER_SRC_BIT);
        mvkEnableFlags(vkImageUsageFlags, VK_IMAGE_USAGE_SAMPLED_BIT);
        mvkEnableFlags(vkImageUsageFlags, VK_IMAGE_USAGE_INPUT_ATTACHMENT_BIT);
    }
    if ( mvkAreAllFlagsEnabled(mtlUsage, MTLTextureUsageRenderTarget) ) {
        mvkEnableFlags(vkImageUsageFlags, VK_IMAGE_USAGE_TRANSFER_DST_BIT);
        if (isDepthFormat(mtlFormat) || isStencilFormat(mtlFormat)) {
            mvkEnableFlags(vkImageUsageFlags, VK_IMAGE_USAGE_DEPTH_STENCIL_ATTACHMENT_BIT);
        } else {
            mvkEnableFlags(vkImageUsageFlags, VK_IMAGE_USAGE_COLOR_ATTACHMENT_BIT);
        }
    }
    if ( mvkAreAllFlagsEnabled(mtlUsage, MTLTextureUsageShaderWrite) ) {
        mvkEnableFlags(vkImageUsageFlags, VK_IMAGE_USAGE_STORAGE_BIT);
    }

    return vkImageUsageFlags;
}

MTLTextureUsage MVKPixelFormats::getMTLTextureUsage(VkImageUsageFlags vkImageUsageFlags,
													MTLPixelFormat mtlFormat,
													MTLTextureUsage minUsage) {
	bool isDepthFmt = isDepthFormat(mtlFormat);
	bool isStencilFmt = isStencilFormat(mtlFormat);
	bool isCombinedDepthStencilFmt = isDepthFmt && isStencilFmt;
	bool isColorFormat = !(isDepthFmt || isStencilFmt);
	bool supportsStencilViews = _physicalDevice ? _physicalDevice->getMetalFeatures()->stencilViews : false;
	MVKMTLFmtCaps mtlFmtCaps = getCapabilities(mtlFormat);

	MTLTextureUsage mtlUsage = minUsage;

	// Read from...
	if (mvkIsAnyFlagEnabled(vkImageUsageFlags, (VK_IMAGE_USAGE_TRANSFER_SRC_BIT |
												VK_IMAGE_USAGE_SAMPLED_BIT |
												VK_IMAGE_USAGE_STORAGE_BIT |
												VK_IMAGE_USAGE_INPUT_ATTACHMENT_BIT))) {
		mvkEnableFlags(mtlUsage, MTLTextureUsageShaderRead);
	}

	// Write to, but only if format supports writing...
	if (mvkIsAnyFlagEnabled(vkImageUsageFlags, (VK_IMAGE_USAGE_STORAGE_BIT)) &&
		mvkIsAnyFlagEnabled(mtlFmtCaps, kMVKMTLFmtCapsWrite)) {

		mvkEnableFlags(mtlUsage, MTLTextureUsageShaderWrite);
	}

	// Render to but only if format supports rendering...
	if (mvkIsAnyFlagEnabled(vkImageUsageFlags, (VK_IMAGE_USAGE_COLOR_ATTACHMENT_BIT |
												VK_IMAGE_USAGE_DEPTH_STENCIL_ATTACHMENT_BIT |
												VK_IMAGE_USAGE_TRANSFER_DST_BIT)) &&	// Scaling a BLIT may use rendering.
		mvkIsAnyFlagEnabled(mtlFmtCaps, (kMVKMTLFmtCapsColorAtt | kMVKMTLFmtCapsDSAtt))) {

		mvkEnableFlags(mtlUsage, MTLTextureUsageRenderTarget);
	}

	// Create view on, but only on color formats, or combined depth-stencil formats if supported by the GPU...
	if (mvkIsAnyFlagEnabled(vkImageUsageFlags, (VK_IMAGE_USAGE_TRANSFER_SRC_BIT |	 		// May use temp view if transfer involves format change
												VK_IMAGE_USAGE_SAMPLED_BIT |
												VK_IMAGE_USAGE_STORAGE_BIT |
												VK_IMAGE_USAGE_INPUT_ATTACHMENT_BIT |
												VK_IMAGE_USAGE_COLOR_ATTACHMENT_BIT |
												VK_IMAGE_USAGE_DEPTH_STENCIL_ATTACHMENT_BIT)) &&
		(isColorFormat || (isCombinedDepthStencilFmt && supportsStencilViews))) {

		mvkEnableFlags(mtlUsage, MTLTextureUsagePixelFormatView);
	}

	return mtlUsage;
}

// Return a reference to the Vulkan format descriptor corresponding to the VkFormat.
MVKVkFormatDesc& MVKPixelFormats::getVkFormatDesc(VkFormat vkFormat) {
	uint16_t fmtIdx = ((vkFormat < _vkFormatCoreCount)
					   ? _vkFormatDescIndicesByVkFormatsCore[vkFormat]
					   : _vkFormatDescIndicesByVkFormatsExt[vkFormat]);
	return _vkFormatDescriptions[fmtIdx];
}

// Return a reference to the Vulkan format descriptor corresponding to the MTLPixelFormat.
MVKVkFormatDesc& MVKPixelFormats::getVkFormatDesc(MTLPixelFormat mtlFormat) {
	return getVkFormatDesc(getMTLPixelFormatDesc(mtlFormat).vkFormat);
}

// Return a reference to the Metal format descriptor corresponding to the MTLPixelFormat.
MVKMTLFormatDesc& MVKPixelFormats::getMTLPixelFormatDesc(MTLPixelFormat mtlFormat) {
	uint16_t fmtIdx = ((mtlFormat < _mtlPixelFormatCoreCount)
					   ? _mtlFormatDescIndicesByMTLPixelFormatsCore[mtlFormat]
					   : _mtlFormatDescIndicesByMTLPixelFormatsExt[mtlFormat]);
	return _mtlPixelFormatDescriptions[fmtIdx];
}

// Return a reference to the Metal format descriptor corresponding to the MTLVertexFormat.
MVKMTLFormatDesc& MVKPixelFormats::getMTLVertexFormatDesc(MTLVertexFormat mtlFormat) {
	uint16_t fmtIdx = (mtlFormat < _mtlVertexFormatCount) ? _mtlFormatDescIndicesByMTLVertexFormats[mtlFormat] : 0;
	return _mtlVertexFormatDescriptions[fmtIdx];
}


#pragma mark Construction

MVKPixelFormats::MVKPixelFormats(MVKPhysicalDevice* physicalDevice) : _physicalDevice(physicalDevice) {

	// Build and update the Metal formats
	initMTLPixelFormatCapabilities();
	initMTLVertexFormatCapabilities();
	buildMTLFormatMaps();
	modifyMTLFormatCapabilities();

	// Build the Vulkan formats and link them to the Metal formats
	initVkFormatCapabilities();
	buildVkFormatMaps();

//	test();
}

#define addVkFormatDescFull(VK_FMT, MTL_FMT, MTL_FMT_ALT, MTL_VTX_FMT, MTL_VTX_FMT_ALT, CSPC, CSCB, BLK_W, BLK_H, BLK_BYTE_CNT, MVK_FMT_TYPE)  \
	MVKAssert(fmtIdx < _vkFormatCount, "Attempting to describe %d VkFormats, but only have space for %d. Increase the value of _vkFormatCount", fmtIdx + 1, _vkFormatCount);  \
	_vkFormatDescriptions[fmtIdx++] = { VK_FORMAT_ ##VK_FMT, MTLPixelFormat ##MTL_FMT, MTLPixelFormat ##MTL_FMT_ALT, MTLVertexFormat ##MTL_VTX_FMT, MTLVertexFormat ##MTL_VTX_FMT_ALT,  \
										CSPC, CSCB, { BLK_W, BLK_H }, BLK_BYTE_CNT, kMVKFormat ##MVK_FMT_TYPE, { 0, 0, 0 }, "VK_FORMAT_" #VK_FMT, false }

#define addVkFormatDesc(VK_FMT, MTL_FMT, MTL_FMT_ALT, MTL_VTX_FMT, MTL_VTX_FMT_ALT, BLK_W, BLK_H, BLK_BYTE_CNT, MVK_FMT_TYPE)  \
    addVkFormatDescFull(VK_FMT, MTL_FMT, MTL_FMT_ALT, MTL_VTX_FMT, MTL_VTX_FMT_ALT, 0, 0, BLK_W, BLK_H, BLK_BYTE_CNT, MVK_FMT_TYPE)

#define addVkFormatDescChromaSubsampling(VK_FMT, MTL_FMT, CSPC, CSCB, BLK_W, BLK_H, BLK_BYTE_CNT)  \
addVkFormatDescFull(VK_FMT, MTL_FMT, Invalid, Invalid, Invalid, CSPC, CSCB, BLK_W, BLK_H, BLK_BYTE_CNT, ColorFloat)

void MVKPixelFormats::initVkFormatCapabilities() {

	mvkClear(_vkFormatDescriptions, _vkFormatCount);

	uint32_t fmtIdx = 0;

	// When adding to this list, be sure to ensure _vkFormatCount is large enough for the format count

	// UNDEFINED must come first.
	addVkFormatDesc( UNDEFINED, Invalid, Invalid, Invalid, Invalid, 1, 1, 0, None );

	addVkFormatDesc( R4G4_UNORM_PACK8, Invalid, Invalid, Invalid, Invalid, 1, 1, 1, ColorFloat );
	addVkFormatDesc( R4G4B4A4_UNORM_PACK16, ABGR4Unorm, Invalid, Invalid, Invalid, 1, 1, 2, ColorFloat );
	addVkFormatDesc( B4G4R4A4_UNORM_PACK16, Invalid, Invalid, Invalid, Invalid, 1, 1, 2, ColorFloat );

	addVkFormatDesc( R5G6B5_UNORM_PACK16, B5G6R5Unorm, Invalid, Invalid, Invalid, 1, 1, 2, ColorFloat );
	addVkFormatDesc( B5G6R5_UNORM_PACK16, Invalid, Invalid, Invalid, Invalid, 1, 1, 2, ColorFloat );
	addVkFormatDesc( R5G5B5A1_UNORM_PACK16, A1BGR5Unorm, Invalid, Invalid, Invalid, 1, 1, 2, ColorFloat );
	addVkFormatDesc( B5G5R5A1_UNORM_PACK16, Invalid, Invalid, Invalid, Invalid, 1, 1, 2, ColorFloat );
	addVkFormatDesc( A1R5G5B5_UNORM_PACK16, BGR5A1Unorm, Invalid, Invalid, Invalid, 1, 1, 2, ColorFloat );

	addVkFormatDesc( R8_UNORM, R8Unorm, Invalid, UCharNormalized, UChar2Normalized, 1, 1, 1, ColorFloat );
	addVkFormatDesc( R8_SNORM, R8Snorm, Invalid, CharNormalized, Char2Normalized, 1, 1, 1, ColorFloat );
	addVkFormatDesc( R8_USCALED, Invalid, Invalid, Invalid, Invalid, 1, 1, 1, ColorFloat );
	addVkFormatDesc( R8_SSCALED, Invalid, Invalid, Invalid, Invalid, 1, 1, 1, ColorFloat );
	addVkFormatDesc( R8_UINT, R8Uint, Invalid, UChar, UChar2, 1, 1, 1, ColorUInt8 );
	addVkFormatDesc( R8_SINT, R8Sint, Invalid, Char, Char2, 1, 1, 1, ColorInt8 );
	addVkFormatDesc( R8_SRGB, R8Unorm_sRGB, Invalid, UCharNormalized, UChar2Normalized, 1, 1, 1, ColorFloat );

	addVkFormatDesc( R8G8_UNORM, RG8Unorm, Invalid, UChar2Normalized, Invalid, 1, 1, 2, ColorFloat );
	addVkFormatDesc( R8G8_SNORM, RG8Snorm, Invalid, Char2Normalized, Invalid, 1, 1, 2, ColorFloat );
	addVkFormatDesc( R8G8_USCALED, Invalid, Invalid, Invalid, Invalid, 1, 1, 2, ColorFloat );
	addVkFormatDesc( R8G8_SSCALED, Invalid, Invalid, Invalid, Invalid, 1, 1, 2, ColorFloat );
	addVkFormatDesc( R8G8_UINT, RG8Uint, Invalid, UChar2, Invalid, 1, 1, 2, ColorUInt8 );
	addVkFormatDesc( R8G8_SINT, RG8Sint, Invalid, Char2, Invalid, 1, 1, 2, ColorInt8 );
	addVkFormatDesc( R8G8_SRGB, RG8Unorm_sRGB, Invalid, UChar2Normalized, Invalid, 1, 1, 2, ColorFloat );

	addVkFormatDesc( R8G8B8_UNORM, Invalid, Invalid, UChar3Normalized, Invalid, 1, 1, 3, ColorFloat );
	addVkFormatDesc( R8G8B8_SNORM, Invalid, Invalid, Char3Normalized, Invalid, 1, 1, 3, ColorFloat );
	addVkFormatDesc( R8G8B8_USCALED, Invalid, Invalid, Invalid, Invalid, 1, 1, 3, ColorFloat );
	addVkFormatDesc( R8G8B8_SSCALED, Invalid, Invalid, Invalid, Invalid, 1, 1, 3, ColorFloat );
	addVkFormatDesc( R8G8B8_UINT, Invalid, Invalid, UChar3, Invalid, 1, 1, 3, ColorUInt8 );
	addVkFormatDesc( R8G8B8_SINT, Invalid, Invalid, Char3, Invalid, 1, 1, 3, ColorInt8 );
	addVkFormatDesc( R8G8B8_SRGB, Invalid, Invalid, UChar3Normalized, Invalid, 1, 1, 3, ColorFloat );

	addVkFormatDesc( B8G8R8_UNORM, Invalid, Invalid, Invalid, Invalid, 1, 1, 3, ColorFloat );
	addVkFormatDesc( B8G8R8_SNORM, Invalid, Invalid, Invalid, Invalid, 1, 1, 3, ColorFloat );
	addVkFormatDesc( B8G8R8_USCALED, Invalid, Invalid, Invalid, Invalid, 1, 1, 3, ColorFloat );
	addVkFormatDesc( B8G8R8_SSCALED, Invalid, Invalid, Invalid, Invalid, 1, 1, 3, ColorFloat );
	addVkFormatDesc( B8G8R8_UINT, Invalid, Invalid, Invalid, Invalid, 1, 1, 3, ColorUInt8 );
	addVkFormatDesc( B8G8R8_SINT, Invalid, Invalid, Invalid, Invalid, 1, 1, 3, ColorInt8 );
	addVkFormatDesc( B8G8R8_SRGB, Invalid, Invalid, Invalid, Invalid, 1, 1, 3, ColorFloat );

	addVkFormatDesc( R8G8B8A8_UNORM, RGBA8Unorm, Invalid, UChar4Normalized, Invalid, 1, 1, 4, ColorFloat );
	addVkFormatDesc( R8G8B8A8_SNORM, RGBA8Snorm, Invalid, Char4Normalized, Invalid, 1, 1, 4, ColorFloat );
	addVkFormatDesc( R8G8B8A8_USCALED, Invalid, Invalid, Invalid, Invalid, 1, 1, 4, ColorFloat );
	addVkFormatDesc( R8G8B8A8_SSCALED, Invalid, Invalid, Invalid, Invalid, 1, 1, 4, ColorFloat );
	addVkFormatDesc( R8G8B8A8_UINT, RGBA8Uint, Invalid, UChar4, Invalid, 1, 1, 4, ColorUInt8 );
	addVkFormatDesc( R8G8B8A8_SINT, RGBA8Sint, Invalid, Char4, Invalid, 1, 1, 4, ColorInt8 );
	addVkFormatDesc( R8G8B8A8_SRGB, RGBA8Unorm_sRGB, Invalid, UChar4Normalized, Invalid, 1, 1, 4, ColorFloat );

	addVkFormatDesc( B8G8R8A8_UNORM, BGRA8Unorm, Invalid, UChar4Normalized_BGRA, Invalid, 1, 1, 4, ColorFloat );
	addVkFormatDesc( B8G8R8A8_SNORM, Invalid, Invalid, Invalid, Invalid, 1, 1, 4, ColorFloat );
	addVkFormatDesc( B8G8R8A8_USCALED, Invalid, Invalid, Invalid, Invalid, 1, 1, 4, ColorFloat );
	addVkFormatDesc( B8G8R8A8_SSCALED, Invalid, Invalid, Invalid, Invalid, 1, 1, 4, ColorFloat );
	addVkFormatDesc( B8G8R8A8_UINT, Invalid, Invalid, Invalid, Invalid, 1, 1, 4, ColorUInt8 );
	addVkFormatDesc( B8G8R8A8_SINT, Invalid, Invalid, Invalid, Invalid, 1, 1, 4, ColorInt8 );
	addVkFormatDesc( B8G8R8A8_SRGB, BGRA8Unorm_sRGB, Invalid, Invalid, Invalid, 1, 1, 4, ColorFloat );

	addVkFormatDesc( A8B8G8R8_UNORM_PACK32, RGBA8Unorm, Invalid, UChar4Normalized, Invalid, 1, 1, 4, ColorFloat );
	addVkFormatDesc( A8B8G8R8_SNORM_PACK32, RGBA8Snorm, Invalid, Char4Normalized, Invalid, 1, 1, 4, ColorFloat );
	addVkFormatDesc( A8B8G8R8_USCALED_PACK32, Invalid, Invalid, Invalid, Invalid, 1, 1, 4, ColorFloat );
	addVkFormatDesc( A8B8G8R8_SSCALED_PACK32, Invalid, Invalid, Invalid, Invalid, 1, 1, 4, ColorFloat );
	addVkFormatDesc( A8B8G8R8_UINT_PACK32, RGBA8Uint, Invalid, UChar4, Invalid, 1, 1, 4, ColorUInt8 );
	addVkFormatDesc( A8B8G8R8_SINT_PACK32, RGBA8Sint, Invalid, Char4, Invalid, 1, 1, 4, ColorInt8 );
	addVkFormatDesc( A8B8G8R8_SRGB_PACK32, RGBA8Unorm_sRGB, Invalid, UChar4Normalized, Invalid, 1, 1, 4, ColorFloat );

	addVkFormatDesc( A2R10G10B10_UNORM_PACK32, BGR10A2Unorm, Invalid, Invalid, Invalid, 1, 1, 4, ColorFloat );
	addVkFormatDesc( A2R10G10B10_SNORM_PACK32, Invalid, Invalid, Invalid, Invalid, 1, 1, 4, ColorFloat );
	addVkFormatDesc( A2R10G10B10_USCALED_PACK32, Invalid, Invalid, Invalid, Invalid, 1, 1, 4, ColorFloat );
	addVkFormatDesc( A2R10G10B10_SSCALED_PACK32, Invalid, Invalid, Invalid, Invalid, 1, 1, 4, ColorFloat );
	addVkFormatDesc( A2R10G10B10_UINT_PACK32, Invalid, Invalid, Invalid, Invalid, 1, 1, 4, ColorUInt16 );
	addVkFormatDesc( A2R10G10B10_SINT_PACK32, Invalid, Invalid, Invalid, Invalid, 1, 1, 4, ColorInt16 );

	addVkFormatDesc( A2B10G10R10_UNORM_PACK32, RGB10A2Unorm, Invalid, UInt1010102Normalized, Invalid, 1, 1, 4, ColorFloat );
	addVkFormatDesc( A2B10G10R10_SNORM_PACK32, Invalid, Invalid, Int1010102Normalized, Invalid, 1, 1, 4, ColorFloat );
	addVkFormatDesc( A2B10G10R10_USCALED_PACK32, Invalid, Invalid, Invalid, Invalid, 1, 1, 4, ColorFloat );
	addVkFormatDesc( A2B10G10R10_SSCALED_PACK32, Invalid, Invalid, Invalid, Invalid, 1, 1, 4, ColorFloat );
	addVkFormatDesc( A2B10G10R10_UINT_PACK32, RGB10A2Uint, Invalid, Invalid, Invalid, 1, 1, 4, ColorUInt16 );
	addVkFormatDesc( A2B10G10R10_SINT_PACK32, Invalid, Invalid, Invalid, Invalid, 1, 1, 4, ColorInt16 );

	addVkFormatDesc( R16_UNORM, R16Unorm, Invalid, UShortNormalized, UShort2Normalized, 1, 1, 2, ColorFloat );
	addVkFormatDesc( R16_SNORM, R16Snorm, Invalid, ShortNormalized, Short2Normalized, 1, 1, 2, ColorFloat );
	addVkFormatDesc( R16_USCALED, Invalid, Invalid, Invalid, Invalid, 1, 1, 2, ColorFloat );
	addVkFormatDesc( R16_SSCALED, Invalid, Invalid, Invalid, Invalid, 1, 1, 2, ColorFloat );
	addVkFormatDesc( R16_UINT, R16Uint, Invalid, UShort, UShort2, 1, 1, 2, ColorUInt16 );
	addVkFormatDesc( R16_SINT, R16Sint, Invalid, Short, Short2, 1, 1, 2, ColorInt16 );
	addVkFormatDesc( R16_SFLOAT, R16Float, Invalid, Half, Half2, 1, 1, 2, ColorFloat );

	addVkFormatDesc( R16G16_UNORM, RG16Unorm, Invalid, UShort2Normalized, Invalid, 1, 1, 4, ColorFloat );
	addVkFormatDesc( R16G16_SNORM, RG16Snorm, Invalid, Short2Normalized, Invalid, 1, 1, 4, ColorFloat );
	addVkFormatDesc( R16G16_USCALED, Invalid, Invalid, Invalid, Invalid, 1, 1, 4, ColorFloat );
	addVkFormatDesc( R16G16_SSCALED, Invalid, Invalid, Invalid, Invalid, 1, 1, 4, ColorFloat );
	addVkFormatDesc( R16G16_UINT, RG16Uint, Invalid, UShort2, Invalid, 1, 1, 4, ColorUInt16 );
	addVkFormatDesc( R16G16_SINT, RG16Sint, Invalid, Short2, Invalid, 1, 1, 4, ColorInt16 );
	addVkFormatDesc( R16G16_SFLOAT, RG16Float, Invalid, Half2, Invalid, 1, 1, 4, ColorFloat );

	addVkFormatDesc( R16G16B16_UNORM, Invalid, Invalid, UShort3Normalized, Invalid, 1, 1, 6, ColorFloat );
	addVkFormatDesc( R16G16B16_SNORM, Invalid, Invalid, Short3Normalized, Invalid, 1, 1, 6, ColorFloat );
	addVkFormatDesc( R16G16B16_USCALED, Invalid, Invalid, Invalid, Invalid, 1, 1, 6, ColorFloat );
	addVkFormatDesc( R16G16B16_SSCALED, Invalid, Invalid, Invalid, Invalid, 1, 1, 6, ColorFloat );
	addVkFormatDesc( R16G16B16_UINT, Invalid, Invalid, UShort3, Invalid, 1, 1, 6, ColorUInt16 );
	addVkFormatDesc( R16G16B16_SINT, Invalid, Invalid, Short3, Invalid, 1, 1, 6, ColorInt16 );
	addVkFormatDesc( R16G16B16_SFLOAT, Invalid, Invalid, Half3, Invalid, 1, 1, 6, ColorFloat );

	addVkFormatDesc( R16G16B16A16_UNORM, RGBA16Unorm, Invalid, UShort4Normalized, Invalid, 1, 1, 8, ColorFloat );
	addVkFormatDesc( R16G16B16A16_SNORM, RGBA16Snorm, Invalid, Short4Normalized, Invalid, 1, 1, 8, ColorFloat );
	addVkFormatDesc( R16G16B16A16_USCALED, Invalid, Invalid, Invalid, Invalid, 1, 1, 8, ColorFloat );
	addVkFormatDesc( R16G16B16A16_SSCALED, Invalid, Invalid, Invalid, Invalid, 1, 1, 8, ColorFloat );
	addVkFormatDesc( R16G16B16A16_UINT, RGBA16Uint, Invalid, UShort4, Invalid, 1, 1, 8, ColorUInt16 );
	addVkFormatDesc( R16G16B16A16_SINT, RGBA16Sint, Invalid, Short4, Invalid, 1, 1, 8, ColorInt16 );
	addVkFormatDesc( R16G16B16A16_SFLOAT, RGBA16Float, Invalid, Half4, Invalid, 1, 1, 8, ColorFloat );

	addVkFormatDesc( R32_UINT, R32Uint, Invalid, UInt, Invalid, 1, 1, 4, ColorUInt32 );
	addVkFormatDesc( R32_SINT, R32Sint, Invalid, Int, Invalid, 1, 1, 4, ColorInt32 );
	addVkFormatDesc( R32_SFLOAT, R32Float, Invalid, Float, Invalid, 1, 1, 4, ColorFloat );

	addVkFormatDesc( R32G32_UINT, RG32Uint, Invalid, UInt2, Invalid, 1, 1, 8, ColorUInt32 );
	addVkFormatDesc( R32G32_SINT, RG32Sint, Invalid, Int2, Invalid, 1, 1, 8, ColorInt32 );
	addVkFormatDesc( R32G32_SFLOAT, RG32Float, Invalid, Float2, Invalid, 1, 1, 8, ColorFloat );

	addVkFormatDesc( R32G32B32_UINT, Invalid, Invalid, UInt3, Invalid, 1, 1, 12, ColorUInt32 );
	addVkFormatDesc( R32G32B32_SINT, Invalid, Invalid, Int3, Invalid, 1, 1, 12, ColorInt32 );
	addVkFormatDesc( R32G32B32_SFLOAT, Invalid, Invalid, Float3, Invalid, 1, 1, 12, ColorFloat );

	addVkFormatDesc( R32G32B32A32_UINT, RGBA32Uint, Invalid, UInt4, Invalid, 1, 1, 16, ColorUInt32 );
	addVkFormatDesc( R32G32B32A32_SINT, RGBA32Sint, Invalid, Int4, Invalid, 1, 1, 16, ColorInt32 );
	addVkFormatDesc( R32G32B32A32_SFLOAT, RGBA32Float, Invalid, Float4, Invalid, 1, 1, 16, ColorFloat );

	addVkFormatDesc( R64_UINT, Invalid, Invalid, Invalid, Invalid, 1, 1, 8, ColorFloat );
	addVkFormatDesc( R64_SINT, Invalid, Invalid, Invalid, Invalid, 1, 1, 8, ColorFloat );
	addVkFormatDesc( R64_SFLOAT, Invalid, Invalid, Invalid, Invalid, 1, 1, 8, ColorFloat );

	addVkFormatDesc( R64G64_UINT, Invalid, Invalid, Invalid, Invalid, 1, 1, 16, ColorFloat );
	addVkFormatDesc( R64G64_SINT, Invalid, Invalid, Invalid, Invalid, 1, 1, 16, ColorFloat );
	addVkFormatDesc( R64G64_SFLOAT, Invalid, Invalid, Invalid, Invalid, 1, 1, 16, ColorFloat );

	addVkFormatDesc( R64G64B64_UINT, Invalid, Invalid, Invalid, Invalid, 1, 1, 24, ColorFloat );
	addVkFormatDesc( R64G64B64_SINT, Invalid, Invalid, Invalid, Invalid, 1, 1, 24, ColorFloat );
	addVkFormatDesc( R64G64B64_SFLOAT, Invalid, Invalid, Invalid, Invalid, 1, 1, 24, ColorFloat );

	addVkFormatDesc( R64G64B64A64_UINT, Invalid, Invalid, Invalid, Invalid, 1, 1, 32, ColorFloat );
	addVkFormatDesc( R64G64B64A64_SINT, Invalid, Invalid, Invalid, Invalid, 1, 1, 32, ColorFloat );
	addVkFormatDesc( R64G64B64A64_SFLOAT, Invalid, Invalid, Invalid, Invalid, 1, 1, 32, ColorFloat );

	addVkFormatDesc( B10G11R11_UFLOAT_PACK32, RG11B10Float, Invalid, Invalid, Invalid, 1, 1, 4, ColorFloat );
	addVkFormatDesc( E5B9G9R9_UFLOAT_PACK32, RGB9E5Float, Invalid, Invalid, Invalid, 1, 1, 4, ColorFloat );

	addVkFormatDesc( D32_SFLOAT, Depth32Float, Invalid, Invalid, Invalid, 1, 1, 4, DepthStencil );
	addVkFormatDesc( D32_SFLOAT_S8_UINT, Depth32Float_Stencil8, Invalid, Invalid, Invalid, 1, 1, 5, DepthStencil );

	addVkFormatDesc( S8_UINT, Stencil8, Invalid, Invalid, Invalid, 1, 1, 1, DepthStencil );

	addVkFormatDesc( D16_UNORM, Depth16Unorm, Depth32Float, Invalid, Invalid, 1, 1, 2, DepthStencil );
	addVkFormatDesc( D16_UNORM_S8_UINT, Invalid, Depth16Unorm_Stencil8, Invalid, Invalid, 1, 1, 3, DepthStencil );
	addVkFormatDesc( D24_UNORM_S8_UINT, Depth24Unorm_Stencil8, Depth32Float_Stencil8, Invalid, Invalid, 1, 1, 4, DepthStencil );

	addVkFormatDesc( X8_D24_UNORM_PACK32, Invalid, Depth24Unorm_Stencil8, Invalid, Invalid, 1, 1, 4, DepthStencil );

	addVkFormatDesc( BC1_RGB_UNORM_BLOCK, BC1_RGBA, Invalid, Invalid, Invalid, 4, 4, 8, Compressed );
	addVkFormatDesc( BC1_RGB_SRGB_BLOCK, BC1_RGBA_sRGB, Invalid, Invalid, Invalid, 4, 4, 8, Compressed );
	addVkFormatDesc( BC1_RGBA_UNORM_BLOCK, BC1_RGBA, Invalid, Invalid, Invalid, 4, 4, 8, Compressed );
	addVkFormatDesc( BC1_RGBA_SRGB_BLOCK, BC1_RGBA_sRGB, Invalid, Invalid, Invalid, 4, 4, 8, Compressed );

	addVkFormatDesc( BC2_UNORM_BLOCK, BC2_RGBA, Invalid, Invalid, Invalid, 4, 4, 16, Compressed );
	addVkFormatDesc( BC2_SRGB_BLOCK, BC2_RGBA_sRGB, Invalid, Invalid, Invalid, 4, 4, 16, Compressed );

	addVkFormatDesc( BC3_UNORM_BLOCK, BC3_RGBA, Invalid, Invalid, Invalid, 4, 4, 16, Compressed );
	addVkFormatDesc( BC3_SRGB_BLOCK, BC3_RGBA_sRGB, Invalid, Invalid, Invalid, 4, 4, 16, Compressed );

	addVkFormatDesc( BC4_UNORM_BLOCK, BC4_RUnorm, Invalid, Invalid, Invalid, 4, 4, 8, Compressed );
	addVkFormatDesc( BC4_SNORM_BLOCK, BC4_RSnorm, Invalid, Invalid, Invalid, 4, 4, 8, Compressed );

	addVkFormatDesc( BC5_UNORM_BLOCK, BC5_RGUnorm, Invalid, Invalid, Invalid, 4, 4, 16, Compressed );
	addVkFormatDesc( BC5_SNORM_BLOCK, BC5_RGSnorm, Invalid, Invalid, Invalid, 4, 4, 16, Compressed );

	addVkFormatDesc( BC6H_UFLOAT_BLOCK, BC6H_RGBUfloat, Invalid, Invalid, Invalid, 4, 4, 16, Compressed );
	addVkFormatDesc( BC6H_SFLOAT_BLOCK, BC6H_RGBFloat, Invalid, Invalid, Invalid, 4, 4, 16, Compressed );

	addVkFormatDesc( BC7_UNORM_BLOCK, BC7_RGBAUnorm, Invalid, Invalid, Invalid, 4, 4, 16, Compressed );
	addVkFormatDesc( BC7_SRGB_BLOCK, BC7_RGBAUnorm_sRGB, Invalid, Invalid, Invalid, 4, 4, 16, Compressed );

	addVkFormatDesc( ETC2_R8G8B8_UNORM_BLOCK, ETC2_RGB8, Invalid, Invalid, Invalid, 4, 4, 8, Compressed );
	addVkFormatDesc( ETC2_R8G8B8_SRGB_BLOCK, ETC2_RGB8_sRGB, Invalid, Invalid, Invalid, 4, 4, 8, Compressed );
	addVkFormatDesc( ETC2_R8G8B8A1_UNORM_BLOCK, ETC2_RGB8A1, Invalid, Invalid, Invalid, 4, 4, 8, Compressed );
	addVkFormatDesc( ETC2_R8G8B8A1_SRGB_BLOCK, ETC2_RGB8A1_sRGB, Invalid, Invalid, Invalid, 4, 4, 8, Compressed );

	addVkFormatDesc( ETC2_R8G8B8A8_UNORM_BLOCK, EAC_RGBA8, Invalid, Invalid, Invalid, 4, 4, 16, Compressed );
	addVkFormatDesc( ETC2_R8G8B8A8_SRGB_BLOCK, EAC_RGBA8_sRGB, Invalid, Invalid, Invalid, 4, 4, 16, Compressed );

	addVkFormatDesc( EAC_R11_UNORM_BLOCK, EAC_R11Unorm, Invalid, Invalid, Invalid, 4, 4, 8, Compressed );
	addVkFormatDesc( EAC_R11_SNORM_BLOCK, EAC_R11Snorm, Invalid, Invalid, Invalid, 4, 4, 8, Compressed );

	addVkFormatDesc( EAC_R11G11_UNORM_BLOCK, EAC_RG11Unorm, Invalid, Invalid, Invalid, 4, 4, 16, Compressed );
	addVkFormatDesc( EAC_R11G11_SNORM_BLOCK, EAC_RG11Snorm, Invalid, Invalid, Invalid, 4, 4, 16, Compressed );

	addVkFormatDesc( ASTC_4x4_UNORM_BLOCK, ASTC_4x4_LDR, Invalid, Invalid, Invalid, 4, 4, 16, Compressed );
	addVkFormatDesc( ASTC_4x4_SRGB_BLOCK, ASTC_4x4_sRGB, Invalid, Invalid, Invalid, 4, 4, 16, Compressed );
	addVkFormatDesc( ASTC_5x4_UNORM_BLOCK, ASTC_5x4_LDR, Invalid, Invalid, Invalid, 5, 4, 16, Compressed );
	addVkFormatDesc( ASTC_5x4_SRGB_BLOCK, ASTC_5x4_sRGB, Invalid, Invalid, Invalid, 5, 4, 16, Compressed );
	addVkFormatDesc( ASTC_5x5_UNORM_BLOCK, ASTC_5x5_LDR, Invalid, Invalid, Invalid, 5, 5, 16, Compressed );
	addVkFormatDesc( ASTC_5x5_SRGB_BLOCK, ASTC_5x5_sRGB, Invalid, Invalid, Invalid, 5, 5, 16, Compressed );
	addVkFormatDesc( ASTC_6x5_UNORM_BLOCK, ASTC_6x5_LDR, Invalid, Invalid, Invalid, 6, 5, 16, Compressed );
	addVkFormatDesc( ASTC_6x5_SRGB_BLOCK, ASTC_6x5_sRGB, Invalid, Invalid, Invalid, 6, 5, 16, Compressed );
	addVkFormatDesc( ASTC_6x6_UNORM_BLOCK, ASTC_6x6_LDR, Invalid, Invalid, Invalid, 6, 6, 16, Compressed );
	addVkFormatDesc( ASTC_6x6_SRGB_BLOCK, ASTC_6x6_sRGB, Invalid, Invalid, Invalid, 6, 6, 16, Compressed );
	addVkFormatDesc( ASTC_8x5_UNORM_BLOCK, ASTC_8x5_LDR, Invalid, Invalid, Invalid, 8, 5, 16, Compressed );
	addVkFormatDesc( ASTC_8x5_SRGB_BLOCK, ASTC_8x5_sRGB, Invalid, Invalid, Invalid, 8, 5, 16, Compressed );
	addVkFormatDesc( ASTC_8x6_UNORM_BLOCK, ASTC_8x6_LDR, Invalid, Invalid, Invalid, 8, 6, 16, Compressed );
	addVkFormatDesc( ASTC_8x6_SRGB_BLOCK, ASTC_8x6_sRGB, Invalid, Invalid, Invalid, 8, 6, 16, Compressed );
	addVkFormatDesc( ASTC_8x8_UNORM_BLOCK, ASTC_8x8_LDR, Invalid, Invalid, Invalid, 8, 8, 16, Compressed );
	addVkFormatDesc( ASTC_8x8_SRGB_BLOCK, ASTC_8x8_sRGB, Invalid, Invalid, Invalid, 8, 8, 16, Compressed );
	addVkFormatDesc( ASTC_10x5_UNORM_BLOCK, ASTC_10x5_LDR, Invalid, Invalid, Invalid, 10, 5, 16, Compressed );
	addVkFormatDesc( ASTC_10x5_SRGB_BLOCK, ASTC_10x5_sRGB, Invalid, Invalid, Invalid, 10, 5, 16, Compressed );
	addVkFormatDesc( ASTC_10x6_UNORM_BLOCK, ASTC_10x6_LDR, Invalid, Invalid, Invalid, 10, 6, 16, Compressed );
	addVkFormatDesc( ASTC_10x6_SRGB_BLOCK, ASTC_10x6_sRGB, Invalid, Invalid, Invalid, 10, 6, 16, Compressed );
	addVkFormatDesc( ASTC_10x8_UNORM_BLOCK, ASTC_10x8_LDR, Invalid, Invalid, Invalid, 10, 8, 16, Compressed );
	addVkFormatDesc( ASTC_10x8_SRGB_BLOCK, ASTC_10x8_sRGB, Invalid, Invalid, Invalid, 10, 8, 16, Compressed );
	addVkFormatDesc( ASTC_10x10_UNORM_BLOCK, ASTC_10x10_LDR, Invalid, Invalid, Invalid, 10, 10, 16, Compressed );
	addVkFormatDesc( ASTC_10x10_SRGB_BLOCK, ASTC_10x10_sRGB, Invalid, Invalid, Invalid, 10, 10, 16, Compressed );
	addVkFormatDesc( ASTC_12x10_UNORM_BLOCK, ASTC_12x10_LDR, Invalid, Invalid, Invalid, 12, 10, 16, Compressed );
	addVkFormatDesc( ASTC_12x10_SRGB_BLOCK, ASTC_12x10_sRGB, Invalid, Invalid, Invalid, 12, 10, 16, Compressed );
	addVkFormatDesc( ASTC_12x12_UNORM_BLOCK, ASTC_12x12_LDR, Invalid, Invalid, Invalid, 12, 12, 16, Compressed );
	addVkFormatDesc( ASTC_12x12_SRGB_BLOCK, ASTC_12x12_sRGB, Invalid, Invalid, Invalid, 12, 12, 16, Compressed );

	// Extension VK_IMG_format_pvrtc
	addVkFormatDesc( PVRTC1_2BPP_UNORM_BLOCK_IMG, PVRTC_RGBA_2BPP, Invalid, Invalid, Invalid, 8, 4, 8, Compressed );
	addVkFormatDesc( PVRTC1_4BPP_UNORM_BLOCK_IMG, PVRTC_RGBA_4BPP, Invalid, Invalid, Invalid, 4, 4, 8, Compressed );
	addVkFormatDesc( PVRTC2_2BPP_UNORM_BLOCK_IMG, Invalid, Invalid, Invalid, Invalid, 8, 4, 8, Compressed );
	addVkFormatDesc( PVRTC2_4BPP_UNORM_BLOCK_IMG, Invalid, Invalid, Invalid, Invalid, 4, 4, 8, Compressed );
	addVkFormatDesc( PVRTC1_2BPP_SRGB_BLOCK_IMG, PVRTC_RGBA_2BPP_sRGB, Invalid, Invalid, Invalid, 8, 4, 8, Compressed );
	addVkFormatDesc( PVRTC1_4BPP_SRGB_BLOCK_IMG, PVRTC_RGBA_4BPP_sRGB, Invalid, Invalid, Invalid, 4, 4, 8, Compressed );
	addVkFormatDesc( PVRTC2_2BPP_SRGB_BLOCK_IMG, Invalid, Invalid, Invalid, Invalid, 8, 4, 8, Compressed );
	addVkFormatDesc( PVRTC2_4BPP_SRGB_BLOCK_IMG, Invalid, Invalid, Invalid, Invalid, 4, 4, 8, Compressed );

	// Extension VK_KHR_sampler_ycbcr_conversion
    addVkFormatDescChromaSubsampling( G8B8G8R8_422_UNORM, GBGR422, 1, 8, 2, 1, 4 );
    addVkFormatDescChromaSubsampling( B8G8R8G8_422_UNORM, BGRG422, 1, 8, 2, 1, 4 );
    addVkFormatDescChromaSubsampling( G8_B8_R8_3PLANE_420_UNORM, Invalid, 3, 8, 2, 2, 6 );
    addVkFormatDescChromaSubsampling( G8_B8R8_2PLANE_420_UNORM, Invalid, 2, 8, 2, 2, 6 );
    addVkFormatDescChromaSubsampling( G8_B8_R8_3PLANE_422_UNORM, Invalid, 3, 8, 2, 1, 4 );
    addVkFormatDescChromaSubsampling( G8_B8R8_2PLANE_422_UNORM, Invalid, 2, 8, 2, 1, 4 );
    addVkFormatDescChromaSubsampling( G8_B8_R8_3PLANE_444_UNORM, Invalid, 3, 8, 1, 1, 3 );
    addVkFormatDescChromaSubsampling( R10X6_UNORM_PACK16, Invalid, 0, 10, 1, 1, 2 );
    addVkFormatDescChromaSubsampling( R10X6G10X6_UNORM_2PACK16, Invalid, 0, 10, 1, 1, 4 );
    addVkFormatDescChromaSubsampling( R10X6G10X6B10X6A10X6_UNORM_4PACK16, Invalid, 0, 10, 1, 1, 8 );
    addVkFormatDescChromaSubsampling( G10X6B10X6G10X6R10X6_422_UNORM_4PACK16, Invalid, 1, 10, 2, 1, 8 );
    addVkFormatDescChromaSubsampling( B10X6G10X6R10X6G10X6_422_UNORM_4PACK16, Invalid, 1, 10, 2, 1, 8 );
    addVkFormatDescChromaSubsampling( G10X6_B10X6_R10X6_3PLANE_420_UNORM_3PACK16, Invalid, 3, 10, 2, 2, 12 );
    addVkFormatDescChromaSubsampling( G10X6_B10X6R10X6_2PLANE_420_UNORM_3PACK16, Invalid, 2, 10, 2, 2, 12 );
    addVkFormatDescChromaSubsampling( G10X6_B10X6_R10X6_3PLANE_422_UNORM_3PACK16, Invalid, 3, 10, 2, 1, 8 );
    addVkFormatDescChromaSubsampling( G10X6_B10X6R10X6_2PLANE_422_UNORM_3PACK16, Invalid, 2, 10, 2, 1, 8 );
    addVkFormatDescChromaSubsampling( G10X6_B10X6_R10X6_3PLANE_444_UNORM_3PACK16, Invalid, 3, 10, 1, 1, 6 );
    addVkFormatDescChromaSubsampling( R12X4_UNORM_PACK16, Invalid, 0, 12, 1, 1, 2 );
    addVkFormatDescChromaSubsampling( R12X4G12X4_UNORM_2PACK16, Invalid, 0, 12, 1, 1, 4 );
    addVkFormatDescChromaSubsampling( R12X4G12X4B12X4A12X4_UNORM_4PACK16, Invalid, 0, 12, 1, 1, 8 );
    addVkFormatDescChromaSubsampling( G12X4B12X4G12X4R12X4_422_UNORM_4PACK16, Invalid, 1, 12, 2, 1, 8 );
    addVkFormatDescChromaSubsampling( B12X4G12X4R12X4G12X4_422_UNORM_4PACK16, Invalid, 1, 12, 2, 1, 8 );
    addVkFormatDescChromaSubsampling( G12X4_B12X4_R12X4_3PLANE_420_UNORM_3PACK16, Invalid, 3, 12, 2, 2, 12 );
    addVkFormatDescChromaSubsampling( G12X4_B12X4R12X4_2PLANE_420_UNORM_3PACK16, Invalid, 2, 12, 2, 2, 12 );
    addVkFormatDescChromaSubsampling( G12X4_B12X4_R12X4_3PLANE_422_UNORM_3PACK16, Invalid, 3, 12, 2, 1, 8 );
    addVkFormatDescChromaSubsampling( G12X4_B12X4R12X4_2PLANE_422_UNORM_3PACK16, Invalid, 2, 12, 2, 1, 8 );
    addVkFormatDescChromaSubsampling( G12X4_B12X4_R12X4_3PLANE_444_UNORM_3PACK16, Invalid, 3, 12, 1, 1, 6 );
    addVkFormatDescChromaSubsampling( G16B16G16R16_422_UNORM, Invalid, 1, 16, 2, 1, 8 );
    addVkFormatDescChromaSubsampling( B16G16R16G16_422_UNORM, Invalid, 1, 16, 2, 1, 8 );
    addVkFormatDescChromaSubsampling( G16_B16_R16_3PLANE_420_UNORM, Invalid, 3, 16, 2, 2, 12 );
    addVkFormatDescChromaSubsampling( G16_B16R16_2PLANE_420_UNORM, Invalid, 2, 16, 2, 2, 12 );
    addVkFormatDescChromaSubsampling( G16_B16_R16_3PLANE_422_UNORM, Invalid, 3, 16, 2, 1, 8 );
    addVkFormatDescChromaSubsampling( G16_B16R16_2PLANE_422_UNORM, Invalid, 2, 16, 2, 1, 8 );
    addVkFormatDescChromaSubsampling( G16_B16_R16_3PLANE_444_UNORM, Invalid, 3, 16, 1, 1, 6 );

	// When adding to this list, be sure to ensure _vkFormatCount is large enough for the format count
}

#define addMTLPixelFormatDesc(MTL_FMT, IOS_CAPS, MACOS_CAPS)  \
	MVKAssert(fmtIdx < _mtlPixelFormatCount, "Attempting to describe %d MTLPixelFormats, but only have space for %d. Increase the value of _mtlPixelFormatCount", fmtIdx + 1, _mtlPixelFormatCount);  \
	_mtlPixelFormatDescriptions[fmtIdx++] = { .mtlPixelFormat = MTLPixelFormat ##MTL_FMT, VK_FORMAT_UNDEFINED,  \
											  mvkSelectPlatformValue<MVKMTLFmtCaps>(kMVKMTLFmtCaps ##MACOS_CAPS, kMVKMTLFmtCaps ##IOS_CAPS),  \
											  "MTLPixelFormat" #MTL_FMT }

void MVKPixelFormats::initMTLPixelFormatCapabilities() {

	mvkClear(_mtlPixelFormatDescriptions, _mtlPixelFormatCount);

	uint32_t fmtIdx = 0;

	// When adding to this list, be sure to ensure _mtlPixelFormatCount is large enough for the format count

	// MTLPixelFormatInvalid must come first.
	addMTLPixelFormatDesc( Invalid, None, None );

	// Ordinary 8-bit pixel formats
	addMTLPixelFormatDesc( A8Unorm, RF, RF );
	addMTLPixelFormatDesc( R8Unorm, All, All );
	addMTLPixelFormatDesc( R8Unorm_sRGB, RFCMRB, None );
	addMTLPixelFormatDesc( R8Snorm, RFWCMB, All );
	addMTLPixelFormatDesc( R8Uint, RWCM, RWCM );
	addMTLPixelFormatDesc( R8Sint, RWCM, RWCM );

	// Ordinary 16-bit pixel formats
	addMTLPixelFormatDesc( R16Unorm, RFWCMB, All );
	addMTLPixelFormatDesc( R16Snorm, RFWCMB, All );
	addMTLPixelFormatDesc( R16Uint, RWCM, RWCM );
	addMTLPixelFormatDesc( R16Sint, RWCM, RWCM );
	addMTLPixelFormatDesc( R16Float, All, All );

	addMTLPixelFormatDesc( RG8Unorm, All, All );
	addMTLPixelFormatDesc( RG8Unorm_sRGB, RFCMRB, None );
	addMTLPixelFormatDesc( RG8Snorm, RFWCMB, All );
	addMTLPixelFormatDesc( RG8Uint, RWCM, RWCM );
	addMTLPixelFormatDesc( RG8Sint, RWCM, RWCM );

	// Packed 16-bit pixel formats
	addMTLPixelFormatDesc( B5G6R5Unorm, RFCMRB, None );
	addMTLPixelFormatDesc( A1BGR5Unorm, RFCMRB, None );
	addMTLPixelFormatDesc( ABGR4Unorm, RFCMRB, None );
	addMTLPixelFormatDesc( BGR5A1Unorm, RFCMRB, None );

	// Ordinary 32-bit pixel formats
	addMTLPixelFormatDesc( R32Uint, RC, RWCM );
	addMTLPixelFormatDesc( R32Sint, RC, RWCM );
	addMTLPixelFormatDesc( R32Float, RCMB, All );

	addMTLPixelFormatDesc( RG16Unorm, RFWCMB, All );
	addMTLPixelFormatDesc( RG16Snorm, RFWCMB, All );
	addMTLPixelFormatDesc( RG16Uint, RWCM, RWCM );
	addMTLPixelFormatDesc( RG16Sint, RWCM, RWCM );
	addMTLPixelFormatDesc( RG16Float, All, All );

	addMTLPixelFormatDesc( RGBA8Unorm, All, All );
	addMTLPixelFormatDesc( RGBA8Unorm_sRGB, RFCMRB, RFCMRB );
	addMTLPixelFormatDesc( RGBA8Snorm, RFWCMB, All );
	addMTLPixelFormatDesc( RGBA8Uint, RWCM, RWCM );
	addMTLPixelFormatDesc( RGBA8Sint, RWCM, RWCM );

	addMTLPixelFormatDesc( BGRA8Unorm, All, All );
	addMTLPixelFormatDesc( BGRA8Unorm_sRGB, RFCMRB, RFCMRB );

	// Packed 32-bit pixel formats
	addMTLPixelFormatDesc( RGB10A2Unorm, RFCMRB, All );
	addMTLPixelFormatDesc( RGB10A2Uint, RCM, RWCM );
	addMTLPixelFormatDesc( RG11B10Float, RFCMRB, All );
	addMTLPixelFormatDesc( RGB9E5Float, RFCMRB, RF );

	// Ordinary 64-bit pixel formats
	addMTLPixelFormatDesc( RG32Uint, RC, RWCM );
	addMTLPixelFormatDesc( RG32Sint, RC, RWCM );
	addMTLPixelFormatDesc( RG32Float, RCB, All );

	addMTLPixelFormatDesc( RGBA16Unorm, RFWCMB, All );
	addMTLPixelFormatDesc( RGBA16Snorm, RFWCMB, All );
	addMTLPixelFormatDesc( RGBA16Uint, RWCM, RWCM );
	addMTLPixelFormatDesc( RGBA16Sint, RWCM, RWCM );
	addMTLPixelFormatDesc( RGBA16Float, All, All );

	// Ordinary 128-bit pixel formats
	addMTLPixelFormatDesc( RGBA32Uint, RC, RWCM );
	addMTLPixelFormatDesc( RGBA32Sint, RC, RWCM );
	addMTLPixelFormatDesc( RGBA32Float, RC, All );

	// Compressed pixel formats
	addMTLPixelFormatDesc( PVRTC_RGBA_2BPP, RF, None );
	addMTLPixelFormatDesc( PVRTC_RGBA_4BPP, RF, None );
	addMTLPixelFormatDesc( PVRTC_RGBA_2BPP_sRGB, RF, None );
	addMTLPixelFormatDesc( PVRTC_RGBA_4BPP_sRGB, RF, None );

	addMTLPixelFormatDesc( ETC2_RGB8, RF, None );
	addMTLPixelFormatDesc( ETC2_RGB8_sRGB, RF, None );
	addMTLPixelFormatDesc( ETC2_RGB8A1, RF, None );
	addMTLPixelFormatDesc( ETC2_RGB8A1_sRGB, RF, None );
	addMTLPixelFormatDesc( EAC_RGBA8, RF, None );
	addMTLPixelFormatDesc( EAC_RGBA8_sRGB, RF, None );
	addMTLPixelFormatDesc( EAC_R11Unorm, RF, None );
	addMTLPixelFormatDesc( EAC_R11Snorm, RF, None );
	addMTLPixelFormatDesc( EAC_RG11Unorm, RF, None );
	addMTLPixelFormatDesc( EAC_RG11Snorm, RF, None );

	addMTLPixelFormatDesc( ASTC_4x4_LDR, None, None );
	addMTLPixelFormatDesc( ASTC_4x4_sRGB, None, None );
	addMTLPixelFormatDesc( ASTC_5x4_LDR, None, None );
	addMTLPixelFormatDesc( ASTC_5x4_sRGB, None, None );
	addMTLPixelFormatDesc( ASTC_5x5_LDR, None, None );
	addMTLPixelFormatDesc( ASTC_5x5_sRGB, None, None );
	addMTLPixelFormatDesc( ASTC_6x5_LDR, None, None );
	addMTLPixelFormatDesc( ASTC_6x5_sRGB, None, None );
	addMTLPixelFormatDesc( ASTC_6x6_LDR, None, None );
	addMTLPixelFormatDesc( ASTC_6x6_sRGB, None, None );
	addMTLPixelFormatDesc( ASTC_8x5_LDR, None, None );
	addMTLPixelFormatDesc( ASTC_8x5_sRGB, None, None );
	addMTLPixelFormatDesc( ASTC_8x6_LDR, None, None );
	addMTLPixelFormatDesc( ASTC_8x6_sRGB, None, None );
	addMTLPixelFormatDesc( ASTC_8x8_LDR, None, None );
	addMTLPixelFormatDesc( ASTC_8x8_sRGB, None, None );
	addMTLPixelFormatDesc( ASTC_10x5_LDR, None, None );
	addMTLPixelFormatDesc( ASTC_10x5_sRGB, None, None );
	addMTLPixelFormatDesc( ASTC_10x6_LDR, None, None );
	addMTLPixelFormatDesc( ASTC_10x6_sRGB, None, None );
	addMTLPixelFormatDesc( ASTC_10x8_LDR, None, None );
	addMTLPixelFormatDesc( ASTC_10x8_sRGB, None, None );
	addMTLPixelFormatDesc( ASTC_10x10_LDR, None, None );
	addMTLPixelFormatDesc( ASTC_10x10_sRGB, None, None );
	addMTLPixelFormatDesc( ASTC_12x10_LDR, None, None );
	addMTLPixelFormatDesc( ASTC_12x10_sRGB, None, None );
	addMTLPixelFormatDesc( ASTC_12x12_LDR, None, None );
	addMTLPixelFormatDesc( ASTC_12x12_sRGB, None, None );

	addMTLPixelFormatDesc( BC1_RGBA, None, RF );
	addMTLPixelFormatDesc( BC1_RGBA_sRGB, None, RF );
	addMTLPixelFormatDesc( BC1_RGBA, None, RF );
	addMTLPixelFormatDesc( BC1_RGBA_sRGB, None, RF );
	addMTLPixelFormatDesc( BC2_RGBA, None, RF );
	addMTLPixelFormatDesc( BC2_RGBA_sRGB, None, RF );
	addMTLPixelFormatDesc( BC3_RGBA, None, RF );
	addMTLPixelFormatDesc( BC3_RGBA_sRGB, None, RF );
	addMTLPixelFormatDesc( BC4_RUnorm, None, RF );
	addMTLPixelFormatDesc( BC4_RSnorm, None, RF );
	addMTLPixelFormatDesc( BC5_RGUnorm, None, RF );
	addMTLPixelFormatDesc( BC5_RGSnorm, None, RF );
	addMTLPixelFormatDesc( BC6H_RGBUfloat, None, RF );
	addMTLPixelFormatDesc( BC6H_RGBFloat, None, RF );
	addMTLPixelFormatDesc( BC7_RGBAUnorm, None, RF );
	addMTLPixelFormatDesc( BC7_RGBAUnorm_sRGB, None, RF );

	// YUV pixel formats
	addMTLPixelFormatDesc( GBGR422, RF, RF );
	addMTLPixelFormatDesc( BGRG422, RF, RF );

	// Depth and stencil pixel formats
	addMTLPixelFormatDesc( Depth16Unorm, None, None );
	addMTLPixelFormatDesc( Depth32Float, DRM, DRFMR );
	addMTLPixelFormatDesc( Stencil8, DRM, DRM );
	addMTLPixelFormatDesc( Depth24Unorm_Stencil8, None, None );
	addMTLPixelFormatDesc( Depth32Float_Stencil8, DRM, DRFMR );
	addMTLPixelFormatDesc( X24_Stencil8, None, DRM );
	addMTLPixelFormatDesc( X32_Stencil8, DRM, DRM );

	// Extended range and wide color pixel formats
	addMTLPixelFormatDesc( BGRA10_XR, None, None );
	addMTLPixelFormatDesc( BGRA10_XR_sRGB, None, None );
	addMTLPixelFormatDesc( BGR10_XR, None, None );
	addMTLPixelFormatDesc( BGR10_XR_sRGB, None, None );
	addMTLPixelFormatDesc( BGR10A2Unorm, None, None );

	// When adding to this list, be sure to ensure _mtlPixelFormatCount is large enough for the format count
}

#define addMTLVertexFormatDesc(MTL_VTX_FMT, IOS_CAPS, MACOS_CAPS)  \
	MVKAssert(fmtIdx < _mtlVertexFormatCount, "Attempting to describe %d MTLVertexFormats, but only have space for %d. Increase the value of _mtlVertexFormatCount", fmtIdx + 1, _mtlVertexFormatCount);  \
	_mtlVertexFormatDescriptions[fmtIdx++] = { .mtlVertexFormat = MTLVertexFormat ##MTL_VTX_FMT, VK_FORMAT_UNDEFINED,  \
                                               mvkSelectPlatformValue<MVKMTLFmtCaps>(kMVKMTLFmtCaps ##MACOS_CAPS, kMVKMTLFmtCaps ##IOS_CAPS),  \
                                               "MTLVertexFormat" #MTL_VTX_FMT }

void MVKPixelFormats::initMTLVertexFormatCapabilities() {

	mvkClear(_mtlVertexFormatDescriptions, _mtlVertexFormatCount);

	uint32_t fmtIdx = 0;

	// When adding to this list, be sure to ensure _mtlVertexFormatCount is large enough for the format count

	// MTLVertexFormatInvalid must come first.
	addMTLVertexFormatDesc( Invalid, None, None );

	addMTLVertexFormatDesc( UChar2Normalized, Vertex, Vertex );
	addMTLVertexFormatDesc( Char2Normalized, Vertex, Vertex );
	addMTLVertexFormatDesc( UChar2, Vertex, Vertex );
	addMTLVertexFormatDesc( Char2, Vertex, Vertex );

	addMTLVertexFormatDesc( UChar3Normalized, Vertex, Vertex );
	addMTLVertexFormatDesc( Char3Normalized, Vertex, Vertex );
	addMTLVertexFormatDesc( UChar3, Vertex, Vertex );
	addMTLVertexFormatDesc( Char3, Vertex, Vertex );

	addMTLVertexFormatDesc( UChar4Normalized, Vertex, Vertex );
	addMTLVertexFormatDesc( Char4Normalized, Vertex, Vertex );
	addMTLVertexFormatDesc( UChar4, Vertex, Vertex );
	addMTLVertexFormatDesc( Char4, Vertex, Vertex );

	addMTLVertexFormatDesc( UInt1010102Normalized, Vertex, Vertex );
	addMTLVertexFormatDesc( Int1010102Normalized, Vertex, Vertex );

	addMTLVertexFormatDesc( UShort2Normalized, Vertex, Vertex );
	addMTLVertexFormatDesc( Short2Normalized, Vertex, Vertex );
	addMTLVertexFormatDesc( UShort2, Vertex, Vertex );
	addMTLVertexFormatDesc( Short2, Vertex, Vertex );
	addMTLVertexFormatDesc( Half2, Vertex, Vertex );

	addMTLVertexFormatDesc( UShort3Normalized, Vertex, Vertex );
	addMTLVertexFormatDesc( Short3Normalized, Vertex, Vertex );
	addMTLVertexFormatDesc( UShort3, Vertex, Vertex );
	addMTLVertexFormatDesc( Short3, Vertex, Vertex );
	addMTLVertexFormatDesc( Half3, Vertex, Vertex );

	addMTLVertexFormatDesc( UShort4Normalized, Vertex, Vertex );
	addMTLVertexFormatDesc( Short4Normalized, Vertex, Vertex );
	addMTLVertexFormatDesc( UShort4, Vertex, Vertex );
	addMTLVertexFormatDesc( Short4, Vertex, Vertex );
	addMTLVertexFormatDesc( Half4, Vertex, Vertex );

	addMTLVertexFormatDesc( UInt, Vertex, Vertex );
	addMTLVertexFormatDesc( Int, Vertex, Vertex );
	addMTLVertexFormatDesc( Float, Vertex, Vertex );

	addMTLVertexFormatDesc( UInt2, Vertex, Vertex );
	addMTLVertexFormatDesc( Int2, Vertex, Vertex );
	addMTLVertexFormatDesc( Float2, Vertex, Vertex );

	addMTLVertexFormatDesc( UInt3, Vertex, Vertex );
	addMTLVertexFormatDesc( Int3, Vertex, Vertex );
	addMTLVertexFormatDesc( Float3, Vertex, Vertex );

	addMTLVertexFormatDesc( UInt4, Vertex, Vertex );
	addMTLVertexFormatDesc( Int4, Vertex, Vertex );
	addMTLVertexFormatDesc( Float4, Vertex, Vertex );

	addMTLVertexFormatDesc( UCharNormalized, None, None );
	addMTLVertexFormatDesc( CharNormalized, None, None );
	addMTLVertexFormatDesc( UChar, None, None );
	addMTLVertexFormatDesc( Char, None, None );

	addMTLVertexFormatDesc( UShortNormalized, None, None );
	addMTLVertexFormatDesc( ShortNormalized, None, None );
	addMTLVertexFormatDesc( UShort, None, None );
	addMTLVertexFormatDesc( Short, None, None );
	addMTLVertexFormatDesc( Half, None, None );

	addMTLVertexFormatDesc( UChar4Normalized_BGRA, None, None );

	// When adding to this list, be sure to ensure _mtlVertexFormatCount is large enough for the format count
}

// Populates the Metal lookup maps
void MVKPixelFormats::buildMTLFormatMaps() {

	// Set all MTLPixelFormats and MTLVertexFormats to undefined/invalid
	mvkClear(_mtlFormatDescIndicesByMTLPixelFormatsCore, _mtlPixelFormatCoreCount);
	mvkClear(_mtlFormatDescIndicesByMTLVertexFormats, _mtlVertexFormatCount);

	// Build lookup table for MTLPixelFormat specs.
	// For most Metal format values, which are small and consecutive, use a simple lookup array.
	// For outlier format values, which can be large, use a map.
	for (uint32_t fmtIdx = 0; fmtIdx < _mtlPixelFormatCount; fmtIdx++) {
		MTLPixelFormat fmt = _mtlPixelFormatDescriptions[fmtIdx].mtlPixelFormat;
		if (fmt) {
			if (fmt < _mtlPixelFormatCoreCount) {
				_mtlFormatDescIndicesByMTLPixelFormatsCore[fmt] = fmtIdx;
			} else {
				_mtlFormatDescIndicesByMTLPixelFormatsExt[fmt] = fmtIdx;
			}
		}
	}

	// Build lookup table for MTLVertexFormat specs
	for (uint32_t fmtIdx = 0; fmtIdx < _mtlVertexFormatCount; fmtIdx++) {
		MTLVertexFormat fmt = _mtlVertexFormatDescriptions[fmtIdx].mtlVertexFormat;
		if (fmt) { _mtlFormatDescIndicesByMTLVertexFormats[fmt] = fmtIdx; }
	}
}

// If the device supports the feature set, add additional capabilities to a MTLPixelFormat
void MVKPixelFormats::addMTLPixelFormatCapabilities(id<MTLDevice> mtlDevice,
													MTLFeatureSet mtlFeatSet,
													MTLPixelFormat mtlPixFmt,
													MVKMTLFmtCaps mtlFmtCaps) {
	if ( [mtlDevice supportsFeatureSet: mtlFeatSet] ) {
		mvkEnableFlags(getMTLPixelFormatDesc(mtlPixFmt).mtlFmtCaps, mtlFmtCaps);
	}
}

// If the device supports the feature set, add additional capabilities to a MTLVertexFormat
void MVKPixelFormats::addMTLVertexFormatCapabilities(id<MTLDevice> mtlDevice,
													 MTLFeatureSet mtlFeatSet,
													 MTLVertexFormat mtlVtxFmt,
													 MVKMTLFmtCaps mtlFmtCaps) {
	if ( [mtlDevice supportsFeatureSet: mtlFeatSet] ) {
		mvkEnableFlags(getMTLVertexFormatDesc(mtlVtxFmt).mtlFmtCaps, mtlFmtCaps);
	}
}

// If supporting a physical device, retrieve the MTLDevice from it,
// otherwise create a temp copy of the system default MTLDevice.
void MVKPixelFormats::modifyMTLFormatCapabilities() {
	if (_physicalDevice) {
		modifyMTLFormatCapabilities(_physicalDevice->getMTLDevice());
	} else {
		id<MTLDevice> mtlDevice = MTLCreateSystemDefaultDevice();	// temp retained
		modifyMTLFormatCapabilities(mtlDevice);
		[mtlDevice release];										// release temp instance
	}
}

#define addMTLPixelFormatCapabilities(FEAT_SET, MTL_FMT, CAPS)  \
	addMTLPixelFormatCapabilities(mtlDevice, MTLFeatureSet_ ##FEAT_SET, MTLPixelFormat ##MTL_FMT, kMVKMTLFmtCaps ##CAPS)

#define addMTLVertexFormatCapabilities(FEAT_SET, MTL_FMT, CAPS)  \
	addMTLVertexFormatCapabilities(mtlDevice, MTLFeatureSet_ ##FEAT_SET, MTLVertexFormat ##MTL_FMT, kMVKMTLFmtCaps ##CAPS)

// Modifies the format capability tables based on the capabilities of the specific MTLDevice
#if MVK_MACOS
void MVKPixelFormats::modifyMTLFormatCapabilities(id<MTLDevice> mtlDevice) {

	addMTLPixelFormatCapabilities( macOS_GPUFamily1_v1, R32Uint, Atomic );
	addMTLPixelFormatCapabilities( macOS_GPUFamily1_v1, R32Sint, Atomic );

	if (mtlDevice.isDepth24Stencil8PixelFormatSupported) {
		addMTLPixelFormatCapabilities( macOS_GPUFamily1_v1, Depth24Unorm_Stencil8, DRFMR );
	}

	addMTLPixelFormatCapabilities( macOS_GPUFamily1_v2, Depth16Unorm, DRFMR );

	addMTLPixelFormatCapabilities( macOS_GPUFamily1_v3, BGR10A2Unorm, RFCMRB );

	addMTLVertexFormatCapabilities( macOS_GPUFamily1_v3, UCharNormalized, Vertex );
	addMTLVertexFormatCapabilities( macOS_GPUFamily1_v3, CharNormalized, Vertex );
	addMTLVertexFormatCapabilities( macOS_GPUFamily1_v3, UChar, Vertex );
	addMTLVertexFormatCapabilities( macOS_GPUFamily1_v3, Char, Vertex );
	addMTLVertexFormatCapabilities( macOS_GPUFamily1_v3, UShortNormalized, Vertex );
	addMTLVertexFormatCapabilities( macOS_GPUFamily1_v3, ShortNormalized, Vertex );
	addMTLVertexFormatCapabilities( macOS_GPUFamily1_v3, UShort, Vertex );
	addMTLVertexFormatCapabilities( macOS_GPUFamily1_v3, Short, Vertex );
	addMTLVertexFormatCapabilities( macOS_GPUFamily1_v3, Half, Vertex );
	addMTLVertexFormatCapabilities( macOS_GPUFamily1_v3, UChar4Normalized_BGRA, Vertex );
}
#endif
#if MVK_IOS
void MVKPixelFormats::modifyMTLFormatCapabilities(id<MTLDevice> mtlDevice) {
	addMTLPixelFormatCapabilities( iOS_GPUFamily2_v3, R8Unorm_sRGB, All );
	addMTLPixelFormatCapabilities( iOS_GPUFamily3_v1, R8Unorm_sRGB, All );

	addMTLPixelFormatCapabilities( iOS_GPUFamily2_v1, R8Snorm, All );

	addMTLPixelFormatCapabilities( iOS_GPUFamily2_v3, RG8Unorm_sRGB, All );
	addMTLPixelFormatCapabilities( iOS_GPUFamily3_v1, RG8Unorm_sRGB, All );

	addMTLPixelFormatCapabilities( iOS_GPUFamily2_v1, RG8Snorm, All );

	addMTLPixelFormatCapabilities( iOS_GPUFamily1_v2, R32Uint, RWC );
	addMTLPixelFormatCapabilities( iOS_GPUFamily1_v2, R32Uint, Atomic );
	addMTLPixelFormatCapabilities( iOS_GPUFamily1_v2, R32Sint, RWC );
	addMTLPixelFormatCapabilities( iOS_GPUFamily1_v2, R32Sint, Atomic );

	addMTLPixelFormatCapabilities( iOS_GPUFamily1_v2, R32Float, RWCMB );

	addMTLPixelFormatCapabilities( iOS_GPUFamily2_v3, RGBA8Unorm_sRGB, All );
	addMTLPixelFormatCapabilities( iOS_GPUFamily3_v1, RGBA8Unorm_sRGB, All );

	addMTLPixelFormatCapabilities( iOS_GPUFamily2_v1, RGBA8Snorm, All );

	addMTLPixelFormatCapabilities( iOS_GPUFamily2_v3, BGRA8Unorm_sRGB, All );
	addMTLPixelFormatCapabilities( iOS_GPUFamily3_v1, BGRA8Unorm_sRGB, All );

	addMTLPixelFormatCapabilities( iOS_GPUFamily3_v1, RGB10A2Unorm, All );
	addMTLPixelFormatCapabilities( iOS_GPUFamily3_v1, RGB10A2Uint, RWCM );
	addMTLPixelFormatCapabilities( iOS_GPUFamily3_v1, RG11B10Float, All );
	addMTLPixelFormatCapabilities( iOS_GPUFamily3_v1, RGB9E5Float, All );

	addMTLPixelFormatCapabilities( iOS_GPUFamily1_v2, RG32Uint, RWC );
	addMTLPixelFormatCapabilities( iOS_GPUFamily1_v2, RG32Sint, RWC );
	addMTLPixelFormatCapabilities( iOS_GPUFamily1_v2, RG32Float, RWCB );

	addMTLPixelFormatCapabilities( iOS_GPUFamily1_v2, RGBA32Uint, RWC );
	addMTLPixelFormatCapabilities( iOS_GPUFamily1_v2, RGBA32Sint, RWC );
	addMTLPixelFormatCapabilities( iOS_GPUFamily1_v2, RGBA32Float, RWC );

	addMTLPixelFormatCapabilities( iOS_GPUFamily2_v1, ASTC_4x4_LDR, RF );
	addMTLPixelFormatCapabilities( iOS_GPUFamily2_v1, ASTC_4x4_sRGB, RF );
	addMTLPixelFormatCapabilities( iOS_GPUFamily2_v1, ASTC_5x4_LDR, RF );
	addMTLPixelFormatCapabilities( iOS_GPUFamily2_v1, ASTC_5x4_sRGB, RF );
	addMTLPixelFormatCapabilities( iOS_GPUFamily2_v1, ASTC_5x5_LDR, RF );
	addMTLPixelFormatCapabilities( iOS_GPUFamily2_v1, ASTC_5x5_sRGB, RF );
	addMTLPixelFormatCapabilities( iOS_GPUFamily2_v1, ASTC_6x5_LDR, RF );
	addMTLPixelFormatCapabilities( iOS_GPUFamily2_v1, ASTC_6x5_sRGB, RF );
	addMTLPixelFormatCapabilities( iOS_GPUFamily2_v1, ASTC_6x6_LDR, RF );
	addMTLPixelFormatCapabilities( iOS_GPUFamily2_v1, ASTC_6x6_sRGB, RF );
	addMTLPixelFormatCapabilities( iOS_GPUFamily2_v1, ASTC_8x5_LDR, RF );
	addMTLPixelFormatCapabilities( iOS_GPUFamily2_v1, ASTC_8x5_sRGB, RF );
	addMTLPixelFormatCapabilities( iOS_GPUFamily2_v1, ASTC_8x6_LDR, RF );
	addMTLPixelFormatCapabilities( iOS_GPUFamily2_v1, ASTC_8x6_sRGB, RF );
	addMTLPixelFormatCapabilities( iOS_GPUFamily2_v1, ASTC_8x8_LDR, RF );
	addMTLPixelFormatCapabilities( iOS_GPUFamily2_v1, ASTC_8x8_sRGB, RF );
	addMTLPixelFormatCapabilities( iOS_GPUFamily2_v1, ASTC_10x5_LDR, RF );
	addMTLPixelFormatCapabilities( iOS_GPUFamily2_v1, ASTC_10x5_sRGB, RF );
	addMTLPixelFormatCapabilities( iOS_GPUFamily2_v1, ASTC_10x6_LDR, RF );
	addMTLPixelFormatCapabilities( iOS_GPUFamily2_v1, ASTC_10x6_sRGB, RF );
	addMTLPixelFormatCapabilities( iOS_GPUFamily2_v1, ASTC_10x8_LDR, RF );
	addMTLPixelFormatCapabilities( iOS_GPUFamily2_v1, ASTC_10x8_sRGB, RF );
	addMTLPixelFormatCapabilities( iOS_GPUFamily2_v1, ASTC_10x10_LDR, RF );
	addMTLPixelFormatCapabilities( iOS_GPUFamily2_v1, ASTC_10x10_sRGB, RF );
	addMTLPixelFormatCapabilities( iOS_GPUFamily2_v1, ASTC_12x10_LDR, RF );
	addMTLPixelFormatCapabilities( iOS_GPUFamily2_v1, ASTC_12x10_sRGB, RF );
	addMTLPixelFormatCapabilities( iOS_GPUFamily2_v1, ASTC_12x12_LDR, RF );
	addMTLPixelFormatCapabilities( iOS_GPUFamily2_v1, ASTC_12x12_sRGB, RF );

	addMTLPixelFormatCapabilities( iOS_GPUFamily3_v1, Depth32Float, DRMR );
	addMTLPixelFormatCapabilities( iOS_GPUFamily3_v1, Depth32Float_Stencil8, DRMR );

	addMTLPixelFormatCapabilities( iOS_GPUFamily3_v2, BGRA10_XR, All );
	addMTLPixelFormatCapabilities( iOS_GPUFamily3_v2, BGRA10_XR_sRGB, All );
	addMTLPixelFormatCapabilities( iOS_GPUFamily3_v2, BGR10_XR, All );
	addMTLPixelFormatCapabilities( iOS_GPUFamily3_v2, BGR10_XR_sRGB, All );

	addMTLPixelFormatCapabilities( iOS_GPUFamily1_v4, BGR10A2Unorm, All );

	addMTLVertexFormatCapabilities( iOS_GPUFamily1_v4, UCharNormalized, Vertex );
	addMTLVertexFormatCapabilities( iOS_GPUFamily1_v4, CharNormalized, Vertex );
	addMTLVertexFormatCapabilities( iOS_GPUFamily1_v4, UChar, Vertex );
	addMTLVertexFormatCapabilities( iOS_GPUFamily1_v4, Char, Vertex );
	addMTLVertexFormatCapabilities( iOS_GPUFamily1_v4, UShortNormalized, Vertex );
	addMTLVertexFormatCapabilities( iOS_GPUFamily1_v4, ShortNormalized, Vertex );
	addMTLVertexFormatCapabilities( iOS_GPUFamily1_v4, UShort, Vertex );
	addMTLVertexFormatCapabilities( iOS_GPUFamily1_v4, Short, Vertex );
	addMTLVertexFormatCapabilities( iOS_GPUFamily1_v4, Half, Vertex );
	addMTLVertexFormatCapabilities( iOS_GPUFamily1_v4, UChar4Normalized_BGRA, Vertex );
}
#endif
#undef addMTLPixelFormatCapabilities
#undef addMTLVertexFormatCapabilities

// Populates the VkFormat lookup maps and connects Vulkan and Metal pixel formats to one-another.
void MVKPixelFormats::buildVkFormatMaps() {

	// Set the VkFormats to undefined/invalid
	mvkClear(_vkFormatDescIndicesByVkFormatsCore, _vkFormatCoreCount);

	// Iterate through the VkFormat descriptions, populate the lookup maps and back pointers,
	// and validate the Metal formats for the platform and OS.
	for (uint32_t fmtIdx = 0; fmtIdx < _vkFormatCount; fmtIdx++) {
		MVKVkFormatDesc& vkDesc = _vkFormatDescriptions[fmtIdx];
		VkFormat vkFmt = vkDesc.vkFormat;
		if (vkFmt) {
			// Create a lookup between the Vulkan format and an index to the format info.
			// For core Vulkan format values, which are small and consecutive, use a simple lookup array.
			// For extension format values, which can be large, use a map.
			if (vkFmt < _vkFormatCoreCount) {
				_vkFormatDescIndicesByVkFormatsCore[vkFmt] = fmtIdx;
			} else {
				_vkFormatDescIndicesByVkFormatsExt[vkFmt] = fmtIdx;
			}

			// Populate the back reference from the Metal formats to the Vulkan format.
			// Validate the corresponding Metal formats for the platform, and clear them
			// in the Vulkan format if not supported.
			if (vkDesc.mtlPixelFormat) {
				auto& mtlDesc = getMTLPixelFormatDesc(vkDesc.mtlPixelFormat);
				if ( !mtlDesc.vkFormat ) { mtlDesc.vkFormat = vkFmt; }
				if ( !mtlDesc.isSupported() ) { vkDesc.mtlPixelFormat = MTLPixelFormatInvalid; }
			}
			if (vkDesc.mtlPixelFormatSubstitute) {
				auto& mtlDesc = getMTLPixelFormatDesc(vkDesc.mtlPixelFormatSubstitute);
				if ( !mtlDesc.isSupported() ) { vkDesc.mtlPixelFormatSubstitute = MTLPixelFormatInvalid; }
			}
			if (vkDesc.mtlVertexFormat) {
				auto& mtlDesc = getMTLVertexFormatDesc(vkDesc.mtlVertexFormat);
				if ( !mtlDesc.vkFormat ) { mtlDesc.vkFormat = vkFmt; }
				if ( !mtlDesc.isSupported() ) { vkDesc.mtlVertexFormat = MTLVertexFormatInvalid; }
			}
			if (vkDesc.mtlVertexFormatSubstitute) {
				auto& mtlDesc = getMTLVertexFormatDesc(vkDesc.mtlVertexFormatSubstitute);
				if ( !mtlDesc.isSupported() ) { vkDesc.mtlVertexFormatSubstitute = MTLVertexFormatInvalid; }
			}

			// Set Vulkan format properties
			setFormatProperties(vkDesc);
		}
	}
}

// Enumeration of Vulkan format features aligned to the MVKMTLFmtCaps enumeration.
typedef enum : VkFormatFeatureFlags {
	kMVKVkFormatFeatureFlagsTexNone     = 0,
	kMVKVkFormatFeatureFlagsTexRead     = (VK_FORMAT_FEATURE_SAMPLED_IMAGE_BIT |
										   VK_FORMAT_FEATURE_TRANSFER_SRC_BIT |
										   VK_FORMAT_FEATURE_TRANSFER_DST_BIT |
										   VK_FORMAT_FEATURE_BLIT_SRC_BIT),
	kMVKVkFormatFeatureFlagsTexFilter   = (VK_FORMAT_FEATURE_SAMPLED_IMAGE_FILTER_LINEAR_BIT),
	kMVKVkFormatFeatureFlagsTexWrite    = (VK_FORMAT_FEATURE_STORAGE_IMAGE_BIT),
	kMVKVkFormatFeatureFlagsTexAtomic   = (VK_FORMAT_FEATURE_STORAGE_IMAGE_ATOMIC_BIT),
	kMVKVkFormatFeatureFlagsTexColorAtt = (VK_FORMAT_FEATURE_COLOR_ATTACHMENT_BIT |
										   VK_FORMAT_FEATURE_BLIT_DST_BIT),
	kMVKVkFormatFeatureFlagsTexDSAtt    = (VK_FORMAT_FEATURE_DEPTH_STENCIL_ATTACHMENT_BIT),
	kMVKVkFormatFeatureFlagsTexBlend    = (VK_FORMAT_FEATURE_COLOR_ATTACHMENT_BLEND_BIT),
    kMVKVkFormatFeatureFlagsTexTransfer          = (VK_FORMAT_FEATURE_TRANSFER_SRC_BIT |
                                                    VK_FORMAT_FEATURE_TRANSFER_DST_BIT |
                                                    VK_FORMAT_FEATURE_BLIT_SRC_BIT |
                                                    VK_FORMAT_FEATURE_BLIT_DST_BIT),
    kMVKVkFormatFeatureFlagsTexChromaSubsampling = (VK_FORMAT_FEATURE_MIDPOINT_CHROMA_SAMPLES_BIT_KHR |
                                                    VK_FORMAT_FEATURE_COSITED_CHROMA_SAMPLES_BIT_KHR |
                                                    VK_FORMAT_FEATURE_SAMPLED_IMAGE_YCBCR_CONVERSION_LINEAR_FILTER_BIT_KHR |
                                                    VK_FORMAT_FEATURE_SAMPLED_IMAGE_YCBCR_CONVERSION_SEPARATE_RECONSTRUCTION_FILTER_BIT_KHR |
                                                    VK_FORMAT_FEATURE_SAMPLED_IMAGE_YCBCR_CONVERSION_CHROMA_RECONSTRUCTION_EXPLICIT_BIT_KHR |
                                                    VK_FORMAT_FEATURE_SAMPLED_IMAGE_YCBCR_CONVERSION_CHROMA_RECONSTRUCTION_EXPLICIT_FORCEABLE_BIT_KHR),
    kMVKVkFormatFeatureFlagsTexMultiPlanar       = (VK_FORMAT_FEATURE_DISJOINT_BIT_KHR),
	kMVKVkFormatFeatureFlagsBufRead     = (VK_FORMAT_FEATURE_UNIFORM_TEXEL_BUFFER_BIT),
	kMVKVkFormatFeatureFlagsBufWrite    = (VK_FORMAT_FEATURE_STORAGE_TEXEL_BUFFER_BIT),
	kMVKVkFormatFeatureFlagsBufAtomic   = (VK_FORMAT_FEATURE_STORAGE_TEXEL_BUFFER_ATOMIC_BIT),
	kMVKVkFormatFeatureFlagsBufVertex   = (VK_FORMAT_FEATURE_VERTEX_BUFFER_BIT),
} MVKVkFormatFeatureFlags;

// Sets the VkFormatProperties (optimal/linear/buffer) for the Vulkan format.
void MVKPixelFormats::setFormatProperties(MVKVkFormatDesc& vkDesc) {

#	define enableFormatFeatures(CAP, TYPE, MTL_FMT_CAPS, VK_FEATS)        \
	if (mvkAreAllFlagsEnabled(MTL_FMT_CAPS, kMVKMTLFmtCaps ##CAP)) {      \
		mvkEnableFlags(VK_FEATS, kMVKVkFormatFeatureFlags ##TYPE ##CAP);  \
	}

	VkFormatProperties& vkProps = vkDesc.properties;
<<<<<<< HEAD
	MVKMTLFmtCaps mtlPixFmtCaps = getMTLPixelFormatDesc(vkFmt).mtlFmtCaps;
    vkProps.optimalTilingFeatures = kMVKVkFormatFeatureFlagsTexNone;
    vkProps.linearTilingFeatures = kMVKVkFormatFeatureFlagsTexNone;
=======
	MVKMTLFmtCaps mtlPixFmtCaps = getMTLPixelFormatDesc(vkDesc.mtlPixelFormat).mtlFmtCaps;
>>>>>>> e9fc62b2

    // Chroma subsampling and multi planar features
    if (getChromaSubsamplingComponentBits(vkFmt) > 0) {
        vkProps.optimalTilingFeatures = kMVKVkFormatFeatureFlagsTexTransfer;
    }
    uint8_t chromaSubsamplingPlaneCount = getChromaSubsamplingPlaneCount(vkFmt);
    if (chromaSubsamplingPlaneCount > 0) {
        mtlPixFmtCaps = kMVKMTLFmtCapsRF;
        enableFormatFeatures(ChromaSubsampling, Tex, mtlPixFmtCaps, vkProps.optimalTilingFeatures);
    }
    if (chromaSubsamplingPlaneCount > 1) {
        enableFormatFeatures(MultiPlanar, Tex, mtlPixFmtCaps, vkProps.optimalTilingFeatures);
    }

	// Optimal tiling features
	enableFormatFeatures(Read, Tex, mtlPixFmtCaps, vkProps.optimalTilingFeatures);
	enableFormatFeatures(Filter, Tex, mtlPixFmtCaps, vkProps.optimalTilingFeatures);
	enableFormatFeatures(Write, Tex, mtlPixFmtCaps, vkProps.optimalTilingFeatures);
	enableFormatFeatures(ColorAtt, Tex, mtlPixFmtCaps, vkProps.optimalTilingFeatures);
	enableFormatFeatures(DSAtt, Tex, mtlPixFmtCaps, vkProps.optimalTilingFeatures);
	enableFormatFeatures(Blend, Tex, mtlPixFmtCaps, vkProps.optimalTilingFeatures);

	// Linear tiling is not available to depth/stencil or compressed formats.
	if ( !(vkDesc.formatType == kMVKFormatDepthStencil || vkDesc.formatType == kMVKFormatCompressed) ) {
		// Start with optimal tiling features, and modify.
		vkProps.linearTilingFeatures = vkProps.optimalTilingFeatures;

		// Linear tiling can support atomic writing for some formats, even though optimal tiling does not.
		enableFormatFeatures(Atomic, Tex, mtlPixFmtCaps, vkProps.linearTilingFeatures);

#if MVK_MACOS
		// On macOS, linear textures cannot be used as attachments, so disable those features.
		mvkDisableFlags(vkProps.linearTilingFeatures, (kMVKVkFormatFeatureFlagsTexColorAtt |
													   kMVKVkFormatFeatureFlagsTexDSAtt |
													   kMVKVkFormatFeatureFlagsTexBlend));
#endif
	}

	// Texel buffers are not available to depth/stencil or compressed formats.
	vkProps.bufferFeatures = kMVKVkFormatFeatureFlagsTexNone;
	if ( !(vkDesc.formatType == kMVKFormatDepthStencil || vkDesc.formatType == kMVKFormatCompressed) ) {
		enableFormatFeatures(Read, Buf, mtlPixFmtCaps, vkProps.bufferFeatures);
		enableFormatFeatures(Write, Buf, mtlPixFmtCaps, vkProps.bufferFeatures);
		enableFormatFeatures(Atomic, Buf, mtlPixFmtCaps, vkProps.bufferFeatures);
		enableFormatFeatures(Vertex, Buf, getMTLVertexFormatDesc(vkDesc.mtlVertexFormat).mtlFmtCaps, vkProps.bufferFeatures);
	}
}


#pragma mark -
#pragma mark Unit Testing

template<typename T>
void MVKPixelFormats::testFmt(const T v1, const T v2, const char* fmtName, const char* funcName) {
	MVKAssert(mvkAreEqual(&v1,&v2), "Results not equal for format %s on test %s.", fmtName, funcName);
}

void MVKPixelFormats::testProps(const VkFormatProperties p1, const VkFormatProperties p2, const char* fmtName) {
	MVKLogErrorIf(!mvkAreEqual(&p1, &p2),
				  "Properties not equal for format %s. "
				  "\n\tgetVkFormatProperties() linear %d, optimal %d, buffer %d. "
				  "\n\tmvkVkFormatProperties(): linear %d, optimal %d, buffer %d"
				  "\n\tdifference: linear %d, optimal %d, buffer %d", fmtName,
				  p1.linearTilingFeatures, p1.optimalTilingFeatures, p1.bufferFeatures,
				  p2.linearTilingFeatures, p2.optimalTilingFeatures, p2.bufferFeatures,
				  std::abs((int)p2.linearTilingFeatures - (int)p1.linearTilingFeatures),
				  std::abs((int)p2.optimalTilingFeatures - (int)p1.optimalTilingFeatures),
				  std::abs((int)p2.bufferFeatures - (int)p1.bufferFeatures));
}

// Validate the functionality of this class against the previous format data within MoltenVK.
// This is a temporary function to confirm that converting to using this class matches existing behaviour at first.
#define testFmt(V1, V2)	  testFmt(V1, V2, fd.name, #V1)
#define testProps(V1, V2)  testProps(V1, V2, fd.name)
void MVKPixelFormats::test() {
	if ( !_physicalDevice ) { return; }		// Don't test a static instance not associated with a physical device

	// If more than one GPU, only test the system default MTLDevice.
	// Can release system MTLDevice immediates because we are just comparing it's address.
	id<MTLDevice> sysMTLDvc = MTLCreateSystemDefaultDevice();		// temp retained
	[sysMTLDvc release];											// release temp instance
	if ( _physicalDevice->getMTLDevice() != sysMTLDvc ) { return; }

	MVKLogInfo("Starting testing formats");
	for (uint32_t fmtIdx = 0; fmtIdx < _vkFormatCount; fmtIdx++) {
		auto& fd = _vkFormatDescriptions[fmtIdx];
		VkFormat vkFmt = fd.vkFormat;
		MTLPixelFormat mtlFmt = fd.mtlPixelFormat;

		if (fd.vkFormat) {
			if (fd.isSupportedOrSubstitutable()) {
				MVKLogInfo("Testing %s", fd.name);

				testFmt(isSupported(vkFmt), mvkVkFormatIsSupported(vkFmt));
				testFmt(isSupported(mtlFmt), mvkMTLPixelFormatIsSupported(mtlFmt));
				testFmt(isDepthFormat(mtlFmt), mvkMTLPixelFormatIsDepthFormat(mtlFmt));
				testFmt(isStencilFormat(mtlFmt), mvkMTLPixelFormatIsStencilFormat(mtlFmt));
				testFmt(isPVRTCFormat(mtlFmt), mvkMTLPixelFormatIsPVRTCFormat(mtlFmt));
				testFmt(getFormatType(vkFmt), mvkFormatTypeFromVkFormat(vkFmt));
				testFmt(getFormatType(mtlFmt), mvkFormatTypeFromMTLPixelFormat(mtlFmt));
				testFmt(getMTLPixelFormat(vkFmt), mvkMTLPixelFormatFromVkFormat(vkFmt));
				testFmt(getVkFormat(mtlFmt), mvkVkFormatFromMTLPixelFormat(mtlFmt));
				testFmt(getBytesPerBlock(vkFmt), mvkVkFormatBytesPerBlock(vkFmt));
				testFmt(getBytesPerBlock(mtlFmt), mvkMTLPixelFormatBytesPerBlock(mtlFmt));
				testFmt(getBlockTexelSize(vkFmt), mvkVkFormatBlockTexelSize(vkFmt));
				testFmt(getBlockTexelSize(mtlFmt), mvkMTLPixelFormatBlockTexelSize(mtlFmt));
				testFmt(getBytesPerTexel(vkFmt), mvkVkFormatBytesPerTexel(vkFmt));
				testFmt(getBytesPerTexel(mtlFmt), mvkMTLPixelFormatBytesPerTexel(mtlFmt));
				testFmt(getBytesPerRow(vkFmt, 4), mvkVkFormatBytesPerRow(vkFmt, 4));
				testFmt(getBytesPerRow(mtlFmt, 4), mvkMTLPixelFormatBytesPerRow(mtlFmt, 4));
				testFmt(getBytesPerLayer(vkFmt, 256, 4), mvkVkFormatBytesPerLayer(vkFmt, 256, 4));
				testFmt(getBytesPerLayer(mtlFmt, 256, 4), mvkMTLPixelFormatBytesPerLayer(mtlFmt, 256, 4));
				testProps(getVkFormatProperties(vkFmt), mvkVkFormatProperties(vkFmt));
				testFmt(strcmp(getName(vkFmt), mvkVkFormatName(vkFmt)), 0);
				testFmt(strcmp(getName(mtlFmt), mvkMTLPixelFormatName(mtlFmt)), 0);
				testFmt(getMTLClearColor(VkClearValue(), vkFmt),
						mvkMTLClearColorFromVkClearValue(VkClearValue(), vkFmt));

				testFmt(getVkImageUsageFlags(MTLTextureUsageUnknown, mtlFmt),
						mvkVkImageUsageFlagsFromMTLTextureUsage(MTLTextureUsageUnknown, mtlFmt));
				testFmt(getVkImageUsageFlags(MTLTextureUsageShaderRead, mtlFmt),
						mvkVkImageUsageFlagsFromMTLTextureUsage(MTLTextureUsageShaderRead, mtlFmt));
				testFmt(getVkImageUsageFlags(MTLTextureUsageShaderWrite, mtlFmt),
						mvkVkImageUsageFlagsFromMTLTextureUsage(MTLTextureUsageShaderWrite, mtlFmt));
				testFmt(getVkImageUsageFlags(MTLTextureUsageRenderTarget, mtlFmt),
						mvkVkImageUsageFlagsFromMTLTextureUsage(MTLTextureUsageRenderTarget, mtlFmt));
				testFmt(getVkImageUsageFlags(MTLTextureUsagePixelFormatView, mtlFmt),
						mvkVkImageUsageFlagsFromMTLTextureUsage(MTLTextureUsagePixelFormatView, mtlFmt));

				VkImageUsageFlags vkUsage;
				vkUsage = VK_IMAGE_USAGE_TRANSFER_SRC_BIT | VK_IMAGE_USAGE_SAMPLED_BIT | VK_IMAGE_USAGE_STORAGE_BIT | VK_IMAGE_USAGE_INPUT_ATTACHMENT_BIT | VK_IMAGE_USAGE_COLOR_ATTACHMENT_BIT | VK_IMAGE_USAGE_DEPTH_STENCIL_ATTACHMENT_BIT;
				testFmt(getMTLTextureUsage(vkUsage, mtlFmt), mvkMTLTextureUsageFromVkImageUsageFlags(vkUsage, mtlFmt));

				vkUsage = VK_IMAGE_USAGE_COLOR_ATTACHMENT_BIT | VK_IMAGE_USAGE_DEPTH_STENCIL_ATTACHMENT_BIT | VK_IMAGE_USAGE_TRANSFER_DST_BIT | VK_IMAGE_USAGE_STORAGE_BIT;
				testFmt(getMTLTextureUsage(vkUsage, mtlFmt), mvkMTLTextureUsageFromVkImageUsageFlags(vkUsage, mtlFmt));

				testFmt(getMTLVertexFormat(vkFmt), mvkMTLVertexFormatFromVkFormat(vkFmt));

			} else {
				MVKLogInfo("%s not supported or substitutable on this device.", fd.name);
			}
		}
	}
	MVKLogInfo("Finished testing formats.\n");
}
#undef testFmt
#undef testProps<|MERGE_RESOLUTION|>--- conflicted
+++ resolved
@@ -1375,19 +1375,15 @@
 	}
 
 	VkFormatProperties& vkProps = vkDesc.properties;
-<<<<<<< HEAD
-	MVKMTLFmtCaps mtlPixFmtCaps = getMTLPixelFormatDesc(vkFmt).mtlFmtCaps;
+	MVKMTLFmtCaps mtlPixFmtCaps = getMTLPixelFormatDesc(vkDesc.mtlPixelFormat).mtlFmtCaps;
     vkProps.optimalTilingFeatures = kMVKVkFormatFeatureFlagsTexNone;
     vkProps.linearTilingFeatures = kMVKVkFormatFeatureFlagsTexNone;
-=======
-	MVKMTLFmtCaps mtlPixFmtCaps = getMTLPixelFormatDesc(vkDesc.mtlPixelFormat).mtlFmtCaps;
->>>>>>> e9fc62b2
 
     // Chroma subsampling and multi planar features
-    if (getChromaSubsamplingComponentBits(vkFmt) > 0) {
+    if (getChromaSubsamplingComponentBits(vkDesc.vkFormat) > 0) {
         vkProps.optimalTilingFeatures = kMVKVkFormatFeatureFlagsTexTransfer;
     }
-    uint8_t chromaSubsamplingPlaneCount = getChromaSubsamplingPlaneCount(vkFmt);
+    uint8_t chromaSubsamplingPlaneCount = getChromaSubsamplingPlaneCount(vkDesc.vkFormat);
     if (chromaSubsamplingPlaneCount > 0) {
         mtlPixFmtCaps = kMVKMTLFmtCapsRF;
         enableFormatFeatures(ChromaSubsampling, Tex, mtlPixFmtCaps, vkProps.optimalTilingFeatures);
